--- conflicted
+++ resolved
@@ -28,16 +28,10 @@
 // NewCoin returns a new coin with a denomination and amount.
 // It will panic if the amount is negative.
 func NewCoin(denom string, amount Int) Coin {
-<<<<<<< HEAD
-	c := Coin{Denom: denom, Amount: amount}
-	if err := c.Validate(false); err != nil {
-		panic(err)
-=======
 	mustValidateDenom(denom)
 
 	if amount.LT(ZeroInt()) {
 		panic(fmt.Errorf("negative coin amount: %v", amount))
->>>>>>> c7f6a3e8
 	}
 
 	return c
@@ -199,13 +193,8 @@
 		}
 		return nil
 	case 1:
-<<<<<<< HEAD
-		if err := coins[0].Validate(failZero); err != nil {
-			return fmt.Errorf("coin set validation failed: %s", err)
-=======
 		if err := validateDenom(coins[0].Denom); err != nil {
 			return false
->>>>>>> c7f6a3e8
 		}
 		return nil
 	default:
@@ -240,17 +229,10 @@
 // NOTE: Add operates under the invariant that coins are sorted by
 // denominations.
 //
-<<<<<<< HEAD
-// CONTRACT: Plus will never return Coins where one Coin has a non-positive
-// amount. In otherwords, Validate will always return true.
-func (coins Coins) Plus(coinsB Coins) Coins {
-	return coins.safePlus(coinsB)
-=======
 // CONTRACT: Add will never return Coins where one Coin has a non-positive
 // amount. In otherwords, IsValid will always return true.
 func (coins Coins) Add(coinsB Coins) Coins {
 	return coins.safeAdd(coinsB)
->>>>>>> c7f6a3e8
 }
 
 // safeAdd will perform addition of two coins sets. If both coin sets are
@@ -313,17 +295,10 @@
 // {2A} - {0B} = {2A}
 // {A, B} - {A} = {B}
 //
-<<<<<<< HEAD
-// CONTRACT: Minus will never return Coins where one Coin has a non-positive
-// amount. In otherwords, Validate will always return true.
-func (coins Coins) Minus(coinsB Coins) Coins {
-	diff, hasNeg := coins.SafeMinus(coinsB)
-=======
 // CONTRACT: Sub will never return Coins where one Coin has a non-positive
 // amount. In otherwords, IsValid will always return true.
 func (coins Coins) Sub(coinsB Coins) Coins {
 	diff, hasNeg := coins.SafeSub(coinsB)
->>>>>>> c7f6a3e8
 	if hasNeg {
 		panic("negative coin amount")
 	}
@@ -544,16 +519,6 @@
 
 var (
 	// Denominations can be 3 ~ 16 characters long.
-<<<<<<< HEAD
-	reDnmString = `[[:lower:]][[:alnum:]]{2,15}`
-	reDnm       = regexp.MustCompile(fmt.Sprintf(`^%s$`, reDnmString))
-
-	reAmt     = `[[:digit:]]+`
-	reDecAmt  = `[[:digit:]]*\.[[:digit:]]+`
-	reSpc     = `[[:space:]]*`
-	reCoin    = regexp.MustCompile(fmt.Sprintf(`^(%s)%s(%s)$`, reAmt, reSpc, reDnmString))
-	reDecCoin = regexp.MustCompile(fmt.Sprintf(`^(%s)%s(%s)$`, reDecAmt, reSpc, reDnmString))
-=======
 	reDnmString = `[a-z][a-z0-9]{2,15}`
 	reAmt       = `[[:digit:]]+`
 	reDecAmt    = `[[:digit:]]*\.[[:digit:]]+`
@@ -561,7 +526,6 @@
 	reDnm       = regexp.MustCompile(fmt.Sprintf(`^%s$`, reDnmString))
 	reCoin      = regexp.MustCompile(fmt.Sprintf(`^(%s)%s(%s)$`, reAmt, reSpc, reDnmString))
 	reDecCoin   = regexp.MustCompile(fmt.Sprintf(`^(%s)%s(%s)$`, reDecAmt, reSpc, reDnmString))
->>>>>>> c7f6a3e8
 )
 
 func validateDenom(denom string) error {
@@ -617,15 +581,10 @@
 	denomStr, amountStr := matches[2], matches[1]
 	amount, ok := NewIntFromString(amountStr)
 	if !ok {
-<<<<<<< HEAD
 		return Coin{}, fmt.Errorf("failed to parse coin amount %q", amountStr)
-=======
-		return Coin{}, fmt.Errorf("failed to parse coin amount: %s", amountStr)
-	}
 
 	if err := validateDenom(denomStr); err != nil {
 		return Coin{}, fmt.Errorf("invalid denom cannot contain upper case characters or spaces: %s", err)
->>>>>>> c7f6a3e8
 	}
 
 	return Coin{Denom: denomStr, Amount: amount}, nil
