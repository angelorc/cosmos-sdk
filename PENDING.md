## PENDING

BREAKING CHANGES

* Gaia REST API (`gaiacli advanced rest-server`)

* Gaia CLI  (`gaiacli`)
  * [cli] [\#2595](https://github.com/cosmos/cosmos-sdk/issues/2595) Remove `keys new` in favor of `keys add` incorporating existing functionality with addition of key recovery functionality.
  * [cli] [\#2971](https://github.com/cosmos/cosmos-sdk/pull/2971) Additional verification when running `gaiad gentx`
<<<<<<< HEAD
=======
  * [cli] [\#2734](https://github.com/cosmos/cosmos-sdk/issues/2734) Rewrite `gaiacli config`. It is now a non-interactive config utility.
>>>>>>> d32e4a9f

* Gaia
 - [#128](https://github.com/tendermint/devops/issues/128) Updated CircleCI job to trigger website build on every push to master/develop.
* SDK
 - [auth] \#2952 Signatures are no longer serialized on chain with the account number and sequence number

* Tendermint


FEATURES

* Gaia REST API (`gaiacli advanced rest-server`)

* Gaia CLI  (`gaiacli`)
  - [\#2961](https://github.com/cosmos/cosmos-sdk/issues/2961) Add --force flag to gaiacli keys delete command to skip passphrase check and force key deletion unconditionally.

* Gaia

* SDK

* Tendermint


IMPROVEMENTS

* Gaia REST API (`gaiacli advanced rest-server`)

* Gaia CLI  (`gaiacli`)

* Gaia

* SDK
 - \#1277 Complete bank module specification

* Tendermint


BUG FIXES

* Gaia REST API (`gaiacli advanced rest-server`)

* Gaia CLI  (`gaiacli`)
  * [\#2921](https://github.com/cosmos/cosmos-sdk/issues/2921) Fix `keys delete` inability to delete offline and ledger keys.

* Gaia

* SDK

* Tendermint<|MERGE_RESOLUTION|>--- conflicted
+++ resolved
@@ -7,10 +7,8 @@
 * Gaia CLI  (`gaiacli`)
   * [cli] [\#2595](https://github.com/cosmos/cosmos-sdk/issues/2595) Remove `keys new` in favor of `keys add` incorporating existing functionality with addition of key recovery functionality.
   * [cli] [\#2971](https://github.com/cosmos/cosmos-sdk/pull/2971) Additional verification when running `gaiad gentx`
-<<<<<<< HEAD
-=======
   * [cli] [\#2734](https://github.com/cosmos/cosmos-sdk/issues/2734) Rewrite `gaiacli config`. It is now a non-interactive config utility.
->>>>>>> d32e4a9f
+
 
 * Gaia
  - [#128](https://github.com/tendermint/devops/issues/128) Updated CircleCI job to trigger website build on every push to master/develop.
