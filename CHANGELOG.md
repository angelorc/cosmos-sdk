--- conflicted
+++ resolved
@@ -42,11 +42,8 @@
 * [stake] Creation of a validator/delegation generics in `/types`
 * [stake] Helper Description of the store in x/stake/store.md
 * [stake] removed use of caches in the stake keeper
-<<<<<<< HEAD
 * [stake] Added REST API
-=======
 * [Makefile] Added terraform/ansible playbooks to easily create remote testnets on Digital Ocean
->>>>>>> 6bb27c1d
 
 BUG FIXES
 
