--- conflicted
+++ resolved
@@ -55,22 +55,13 @@
 		assert.Error(t, err)
 		assert.Equal(t, "ledger nano S: support for ledger devices is not available in this executable", err.Error())
 		assert.Nil(t, ledger)
-<<<<<<< HEAD
-	} else {
-		// The mock is available, check that the address is correct
-		pubKey := ledger.GetPubKey()
-		addr := sdk.AccPubKeyFromCryptoPubKey(pubKey).String()
-		assert.NoError(t, err)
-		assert.Equal(t, "cosmospub1addwnpepqfsdqjr68h7wjg5wacksmqaypasnra232fkgu5sxdlnlu8j22ztxvlqvd65", addr)
-=======
 		t.Skip("ledger nano S: support for ledger devices is not available in this executable")
 		return
->>>>>>> a07b235f
 	}
 
 	// The mock is available, check that the address is correct
 	pubKey := ledger.GetPubKey()
-	pk, err := sdk.Bech32ifyAccPub(pubKey)
+	pk := sdk.AccPubKeyFromCryptoPubKey(pubKey).String()
 	assert.NoError(t, err)
 	assert.Equal(t, "cosmospub1addwnpepqdszcr95mrqqs8lw099aa9h8h906zmet22pmwe9vquzcgvnm93eqygufdlv", pk)
 
@@ -80,7 +71,7 @@
 	assert.Equal(t, "some_account", restoredKey.GetName())
 	assert.Equal(t, TypeLedger, restoredKey.GetType())
 	pubKey = restoredKey.GetPubKey()
-	pk, err = sdk.Bech32ifyAccPub(pubKey)
+	pk = sdk.AccPubKeyFromCryptoPubKey(pubKey).String()
 	assert.Equal(t, "cosmospub1addwnpepqdszcr95mrqqs8lw099aa9h8h906zmet22pmwe9vquzcgvnm93eqygufdlv", pk)
 
 	linfo := restoredKey.(ledgerInfo)
