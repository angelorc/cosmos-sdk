--- conflicted
+++ resolved
@@ -20,12 +20,6 @@
 	staketypes "github.com/cosmos/cosmos-sdk/x/stake/types"
 )
 
-<<<<<<< HEAD
-func setupMultiStore() (sdk.MultiStore, *sdk.KVStoreKey, *sdk.KVStoreKey, *sdk.KVStoreKey) {
-	db := dbm.NewMemDB()
-	authKey := sdk.NewKVStoreKey("authkey")
-	bankKey := sdk.NewKVStoreKey("bankkey")
-=======
 type testInput struct {
 	cdc    *codec.Codec
 	ctx    sdk.Context
@@ -39,36 +33,20 @@
 	cdc := codec.New()
 	auth.RegisterBaseAccount(cdc)
 
->>>>>>> 0d63c92b
 	capKey := sdk.NewKVStoreKey("capkey")
+	capKey2 := sdk.NewKVStoreKey("capkey2")
 	keyParams := sdk.NewKVStoreKey("params")
 	tkeyParams := sdk.NewTransientStoreKey("transient_params")
 
 	ms := store.NewCommitMultiStore(db)
 	ms.MountStoreWithDB(capKey, sdk.StoreTypeIAVL, db)
-<<<<<<< HEAD
-	ms.MountStoreWithDB(bankKey, sdk.StoreTypeIAVL, db)
-	ms.MountStoreWithDB(authKey, sdk.StoreTypeIAVL, db)
-	ms.LoadLatestVersion()
-	return ms, authKey, bankKey, capKey
-}
-
-func TestKeeperGetSet(t *testing.T) {
-	ms, authKey, bankKey, capKey := setupMultiStore()
-	cdc := codec.New()
-	auth.RegisterBaseAccount(cdc)
-
-	accountKeeper := auth.NewAccountKeeper(cdc, authKey, auth.ProtoBaseAccount)
-	stakeKeeper := NewKeeper(capKey, bank.NewBaseKeeper(cdc, accountKeeper, bankKey), DefaultCodespace)
-	ctx := sdk.NewContext(ms, abci.Header{}, false, log.NewNopLogger())
-=======
 	ms.MountStoreWithDB(keyParams, sdk.StoreTypeIAVL, db)
 	ms.MountStoreWithDB(tkeyParams, sdk.StoreTypeTransient, db)
 	ms.LoadLatestVersion()
 
 	pk := params.NewKeeper(cdc, keyParams, tkeyParams)
 	ak := auth.NewAccountKeeper(cdc, capKey, pk.Subspace(auth.DefaultParamspace), auth.ProtoBaseAccount)
-	bk := bank.NewBaseKeeper(ak)
+	bk := bank.NewBaseKeeper(cdc, ak, capKey2)
 	ctx := sdk.NewContext(ms, abci.Header{}, false, nil)
 
 	return testInput{cdc: cdc, ctx: ctx, capKey: capKey, bk: bk}
@@ -79,7 +57,6 @@
 	ctx := input.ctx
 
 	stakeKeeper := NewKeeper(input.capKey, input.bk, DefaultCodespace)
->>>>>>> 0d63c92b
 	addr := sdk.AccAddress([]byte("some-address"))
 
 	bi := stakeKeeper.getBondInfo(ctx, addr)
@@ -101,22 +78,10 @@
 }
 
 func TestBonding(t *testing.T) {
-<<<<<<< HEAD
-	ms, authKey, bankKey, capKey := setupMultiStore()
-	cdc := codec.New()
-	auth.RegisterBaseAccount(cdc)
-
-	ctx := sdk.NewContext(ms, abci.Header{}, false, log.NewNopLogger())
-
-	accountKeeper := auth.NewAccountKeeper(cdc, authKey, auth.ProtoBaseAccount)
-	bankKeeper := bank.NewBaseKeeper(cdc, accountKeeper, bankKey)
-	stakeKeeper := NewKeeper(capKey, bankKeeper, DefaultCodespace)
-=======
 	input := setupTestInput()
 	ctx := input.ctx
 
 	stakeKeeper := NewKeeper(input.capKey, input.bk, DefaultCodespace)
->>>>>>> 0d63c92b
 	addr := sdk.AccAddress([]byte("some-address"))
 	privKey := ed25519.GenPrivKey()
 	pubKey := privKey.PubKey()
