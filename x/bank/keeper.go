--- conflicted
+++ resolved
@@ -305,14 +305,8 @@
 // Returns ErrInvalidCoins if amt is invalid.
 func sendCoins(ctx sdk.Context, am auth.AccountKeeper, fromAddr sdk.AccAddress, toAddr sdk.AccAddress, amt sdk.Coins) (sdk.Tags, sdk.Error) {
 	// Safety check ensuring that when sending coins the keeper must maintain the
-<<<<<<< HEAD
-	// supply invariant.
-	if err := amt.Validate(false, true); err != nil {
-		return nil, sdk.ErrInvalidCoins(err.Error())
-=======
-	if !amt.IsValid() {
-		return nil, sdk.ErrInvalidCoins(amt.String())
->>>>>>> c7f6a3e8
+	if !amt.IsValid() {
+		return nil, sdk.ErrInvalidCoins(amt.String())
 	}
 
 	_, subTags, err := subtractCoins(ctx, am, fromAddr, amt)
