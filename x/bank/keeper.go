--- conflicted
+++ resolved
@@ -31,19 +31,12 @@
 type Keeper interface {
 	SendKeeper
 
-<<<<<<< HEAD
 	MintCoins(ctx sdk.Context, amt sdk.Coins) sdk.Error
 	BurnCoins(ctx sdk.Context, amt sdk.Coins) sdk.Error
 	MintAddCoins(ctx sdk.Context, addr sdk.AccAddress, amt sdk.Coins) sdk.Error
 	BurnSubtractCoins(ctx sdk.Context, addr sdk.AccAddress, amt sdk.Coins) sdk.Error
 	SetDenomSupply(ctx sdk.Context, totalSupply sdk.Coin) sdk.Error
 	SetDenomDecimals(ctx sdk.Context, denom string, decimals uint8) sdk.Error
-=======
-	SetCoins(ctx sdk.Context, addr sdk.AccAddress, amt sdk.Coins) sdk.Error
-	SubtractCoins(ctx sdk.Context, addr sdk.AccAddress, amt sdk.Coins) (sdk.Coins, sdk.Tags, sdk.Error)
-	AddCoins(ctx sdk.Context, addr sdk.AccAddress, amt sdk.Coins) (sdk.Coins, sdk.Tags, sdk.Error)
-	InputOutputCoins(ctx sdk.Context, inputs []Input, outputs []Output) (sdk.Tags, sdk.Error)
->>>>>>> f11a65de
 }
 
 // BaseKeeper manages transfers between accounts. It implements the Keeper
@@ -122,6 +115,7 @@
 	SubtractCoins(ctx sdk.Context, addr sdk.AccAddress, amt sdk.Coins) (sdk.Coins, sdk.Tags, sdk.Error)
 	AddCoins(ctx sdk.Context, addr sdk.AccAddress, amt sdk.Coins) (sdk.Coins, sdk.Tags, sdk.Error)
 	SendCoins(ctx sdk.Context, fromAddr sdk.AccAddress, toAddr sdk.AccAddress, amt sdk.Coins) (sdk.Tags, sdk.Error)
+	InputOutputCoins(ctx sdk.Context, inputs []Input, outputs []Output) (sdk.Tags, sdk.Error)
 }
 
 var _ SendKeeper = (*BaseSendKeeper)(nil)
@@ -162,14 +156,11 @@
 	return sendCoins(ctx, keeper.ak, fromAddr, toAddr, amt)
 }
 
-<<<<<<< HEAD
 // InputOutputCoins handles a list of inputs and outputs
 func (keeper BaseSendKeeper) InputOutputCoins(ctx sdk.Context, inputs []Input, outputs []Output) (sdk.Tags, sdk.Error) {
 	return inputOutputCoins(ctx, keeper.ak, inputs, outputs)
 }
 
-=======
->>>>>>> f11a65de
 //-----------------------------------------------------------------------------
 // View Keeper
 
