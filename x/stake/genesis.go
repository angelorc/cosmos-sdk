package stake

import (
	"fmt"
	"sort"

	abci "github.com/tendermint/tendermint/abci/types"
	tmtypes "github.com/tendermint/tendermint/types"

	sdk "github.com/cosmos/cosmos-sdk/types"
	"github.com/cosmos/cosmos-sdk/x/stake/types"
)

// InitGenesis sets the pool and parameters for the provided keeper.  For each
// validator in data, it sets that validator in the keeper along with manually
// setting the indexes. In addition, it also sets any delegations found in
// data. Finally, it updates the bonded validators.
// Returns final validator set after applying all declaration and delegations
func InitGenesis(ctx sdk.Context, keeper Keeper, data types.GenesisState) (res []abci.ValidatorUpdate, err error) {

	// We need to pretend to be "n blocks before genesis", where "n" is the validator update delay,
	// so that e.g. slashing periods are correctly initialized for the validator set
	// e.g. with a one-block offset - the first TM block is at height 1, so state updates applied from genesis.json are in block 0.
	ctx = ctx.WithBlockHeight(1 - types.ValidatorUpdateDelay)

	// Params must be set before pool, as setting pool calls params in order to get the staking token denom
	keeper.SetParams(ctx, data.Params)
<<<<<<< HEAD
	keeper.SetPool(ctx, data.Pool)
	keeper.SetIntraTxCounter(ctx, data.IntraTxCounter)
=======
>>>>>>> 0d63c92b
	keeper.SetLastTotalPower(ctx, data.LastTotalPower)

	for _, validator := range data.Validators {
		keeper.SetValidator(ctx, validator)

		// Manually set indices for the first time
		keeper.SetValidatorByConsAddr(ctx, validator)
		keeper.SetValidatorByPowerIndex(ctx, validator)
		keeper.OnValidatorCreated(ctx, validator.OperatorAddr)

		// Set timeslice if necessary
		if validator.Status == sdk.Unbonding {
			keeper.InsertValidatorQueue(ctx, validator)
		}
	}

	for _, delegation := range data.Bonds {
		keeper.SetDelegation(ctx, delegation)
		keeper.OnDelegationCreated(ctx, delegation.DelegatorAddr, delegation.ValidatorAddr)
	}

	sort.SliceStable(data.UnbondingDelegations[:], func(i, j int) bool {
		return data.UnbondingDelegations[i].CreationHeight < data.UnbondingDelegations[j].CreationHeight
	})
	for _, ubd := range data.UnbondingDelegations {
		keeper.SetUnbondingDelegation(ctx, ubd)
		keeper.InsertUnbondingQueue(ctx, ubd)
	}

	sort.SliceStable(data.Redelegations[:], func(i, j int) bool {
		return data.Redelegations[i].CreationHeight < data.Redelegations[j].CreationHeight
	})
	for _, red := range data.Redelegations {
		keeper.SetRedelegation(ctx, red)
		keeper.InsertRedelegationQueue(ctx, red)
	}

	// don't need to run Tendermint updates if we exported
	if data.Exported {
		for _, lv := range data.LastValidatorPowers {
			keeper.SetLastValidatorPower(ctx, lv.Address, lv.Power)
			validator, found := keeper.GetValidator(ctx, lv.Address)
			if !found {
				panic("expected validator, not found")
			}
			update := validator.ABCIValidatorUpdate()
			update.Power = lv.Power.Int64() // keep the next-val-set offset, use the last power for the first block
			res = append(res, update)
		}
	} else {
		res = keeper.ApplyAndReturnValidatorSetUpdates(ctx)
	}

	return
}

// ExportGenesis returns a GenesisState for a given context and keeper. The
// GenesisState will contain the pool, params, validators, and bonds found in
// the keeper.
func ExportGenesis(ctx sdk.Context, keeper Keeper) types.GenesisState {
	pool := keeper.GetPool(ctx)
	params := keeper.GetParams(ctx)
	lastTotalPower := keeper.GetLastTotalPower(ctx)
	validators := keeper.GetAllValidators(ctx)
	bonds := keeper.GetAllDelegations(ctx)
	var unbondingDelegations []types.UnbondingDelegation
	keeper.IterateUnbondingDelegations(ctx, func(_ int64, ubd types.UnbondingDelegation) (stop bool) {
		unbondingDelegations = append(unbondingDelegations, ubd)
		return false
	})
	var redelegations []types.Redelegation
	keeper.IterateRedelegations(ctx, func(_ int64, red types.Redelegation) (stop bool) {
		redelegations = append(redelegations, red)
		return false
	})
	var lastValidatorPowers []types.LastValidatorPower
	keeper.IterateLastValidatorPowers(ctx, func(addr sdk.ValAddress, power sdk.Int) (stop bool) {
		lastValidatorPowers = append(lastValidatorPowers, types.LastValidatorPower{addr, power})
		return false
	})

	return types.GenesisState{
		Pool:                 pool,
		Params:               params,
		LastTotalPower:       lastTotalPower,
		LastValidatorPowers:  lastValidatorPowers,
		Validators:           validators,
		Bonds:                bonds,
		UnbondingDelegations: unbondingDelegations,
		Redelegations:        redelegations,
		Exported:             true,
	}
}

// WriteValidators returns a slice of bonded genesis validators.
func WriteValidators(ctx sdk.Context, keeper Keeper) (vals []tmtypes.GenesisValidator) {
	keeper.IterateLastValidators(ctx, func(_ int64, validator sdk.Validator) (stop bool) {
		vals = append(vals, tmtypes.GenesisValidator{
			PubKey: validator.GetConsPubKey(),
			Power:  validator.GetPower().RoundInt64(),
			Name:   validator.GetMoniker(),
		})

		return false
	})

	return
}

// ValidateGenesis validates the provided staking genesis state to ensure the
// expected invariants holds. (i.e. params in correct bounds, no duplicate validators)
func ValidateGenesis(data types.GenesisState) error {
	err := validateGenesisStateValidators(data.Validators)
	if err != nil {
		return err
	}
	err = validateParams(data.Params)
	if err != nil {
		return err
	}

	return nil
}

func validateParams(params types.Params) error {
	if params.BondDenom == "" {
		return fmt.Errorf("staking parameter BondDenom can't be an empty string")
	}
	return nil
}

func validateGenesisStateValidators(validators []types.Validator) (err error) {
	addrMap := make(map[string]bool, len(validators))
	for i := 0; i < len(validators); i++ {
		val := validators[i]
		strKey := string(val.ConsPubKey.Bytes())
		if _, ok := addrMap[strKey]; ok {
			return fmt.Errorf("duplicate validator in genesis state: moniker %v, Address %v", val.Description.Moniker, val.ConsAddress())
		}
		if val.Jailed && val.Status == sdk.Bonded {
			return fmt.Errorf("validator is bonded and jailed in genesis state: moniker %v, Address %v", val.Description.Moniker, val.ConsAddress())
		}
		if val.DelegatorShares.IsZero() && val.Status != sdk.Unbonding {
			return fmt.Errorf("bonded/unbonded genesis validator cannot have zero delegator shares, validator: %v", val)
		}
		addrMap[strKey] = true
	}
	return
}<|MERGE_RESOLUTION|>--- conflicted
+++ resolved
@@ -24,12 +24,8 @@
 	ctx = ctx.WithBlockHeight(1 - types.ValidatorUpdateDelay)
 
 	// Params must be set before pool, as setting pool calls params in order to get the staking token denom
+	keeper.SetPool(ctx, data.Pool)
 	keeper.SetParams(ctx, data.Params)
-<<<<<<< HEAD
-	keeper.SetPool(ctx, data.Pool)
-	keeper.SetIntraTxCounter(ctx, data.IntraTxCounter)
-=======
->>>>>>> 0d63c92b
 	keeper.SetLastTotalPower(ctx, data.LastTotalPower)
 
 	for _, validator := range data.Validators {
