--- conflicted
+++ resolved
@@ -104,37 +104,9 @@
 				return err
 			}
 
-<<<<<<< HEAD
-			inGenesis := false
-			bondDenom := genesisState.StakeData.Params.BondDenom
-
-			// Check if the account is in genesis
-			for _, acc := range genesisState.Accounts {
-				// Ensure that account is in genesis
-				if acc.Address.Equals(key.GetAddress()) {
-
-					// Ensure account contains enough funds of default bond denom
-					if coins.AmountOf(bondDenom).GT(acc.Coins.AmountOf(bondDenom)) {
-						return fmt.Errorf(
-							"Account %s is in genesis, but the only has %s%s available to stake, not %s%s",
-							key.GetAddress(), acc.Coins.AmountOf(bondDenom), bondDenom, coins.AmountOf(bondDenom), bondDenom,
-						)
-					}
-					inGenesis = true
-					break
-				}
-			}
-
-			if !inGenesis {
-				return fmt.Errorf(
-					"Account %s in not in the app_state.accounts array of genesis.json",
-					key.GetAddress(),
-				)
-=======
 			err = accountInGenesis(genesisState, key.GetAddress(), coins)
 			if err != nil {
 				return err
->>>>>>> d32e4a9f
 			}
 
 			// Run gaiad tx create-validator
