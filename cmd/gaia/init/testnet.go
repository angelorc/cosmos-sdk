package init

// DONTCOVER

import (
	"encoding/json"
	"fmt"
	"net"
	"os"
	"path/filepath"

	"github.com/cosmos/cosmos-sdk/client/keys"

	"github.com/cosmos/cosmos-sdk/client"
	"github.com/cosmos/cosmos-sdk/cmd/gaia/app"
	"github.com/cosmos/cosmos-sdk/codec"
	srvconfig "github.com/cosmos/cosmos-sdk/server/config"
	sdk "github.com/cosmos/cosmos-sdk/types"
	"github.com/cosmos/cosmos-sdk/x/auth"
	authtx "github.com/cosmos/cosmos-sdk/x/auth/client/txbuilder"
	"github.com/cosmos/cosmos-sdk/x/staking"

	"github.com/spf13/cobra"
	"github.com/spf13/viper"
	tmconfig "github.com/tendermint/tendermint/config"
	cmn "github.com/tendermint/tendermint/libs/common"
	"github.com/tendermint/tendermint/types"
	tmtime "github.com/tendermint/tendermint/types/time"

	"github.com/cosmos/cosmos-sdk/server"
)

var (
	flagNodeDirPrefix     = "node-dir-prefix"
	flagNumValidators     = "v"
	flagOutputDir         = "output-dir"
	flagNodeDaemonHome    = "node-daemon-home"
	flagNodeCliHome       = "node-cli-home"
	flagStartingIPAddress = "starting-ip-address"
)

const nodeDirPerm = 0755

// get cmd to initialize all files for tendermint testnet and application
func TestnetFilesCmd(ctx *server.Context, cdc *codec.Codec) *cobra.Command {

	cmd := &cobra.Command{
		Use:   "testnet",
		Short: "Initialize files for a Gaiad testnet",
		Long: `testnet will create "v" number of directories and populate each with
necessary files (private validator, genesis, config, etc.).

Note, strict routability for addresses is turned off in the config file.

Example:
	gaiad testnet --v 4 --output-dir ./output --starting-ip-address 192.168.10.2
	`,
		RunE: func(_ *cobra.Command, _ []string) error {
			config := ctx.Config
			return initTestnet(config, cdc)
		},
	}

	cmd.Flags().Int(flagNumValidators, 4,
		"Number of validators to initialize the testnet with",
	)
	cmd.Flags().StringP(flagOutputDir, "o", "./mytestnet",
		"Directory to store initialization data for the testnet",
	)
	cmd.Flags().String(flagNodeDirPrefix, "node",
		"Prefix the directory name for each node with (node results in node0, node1, ...)",
	)
	cmd.Flags().String(flagNodeDaemonHome, "gaiad",
		"Home directory of the node's daemon configuration",
	)
	cmd.Flags().String(flagNodeCliHome, "gaiacli",
		"Home directory of the node's cli configuration",
	)
	cmd.Flags().String(flagStartingIPAddress, "192.168.0.1",
		"Starting IP address (192.168.0.1 results in persistent peers list ID0@192.168.0.1:46656, ID1@192.168.0.2:46656, ...)")

	cmd.Flags().String(
		client.FlagChainID, "", "genesis file chain-id, if left blank will be randomly created",
	)
	cmd.Flags().String(
		server.FlagMinGasPrices, fmt.Sprintf("0.000006%s", sdk.DefaultBondDenom),
		"Minimum gas prices to accept for transactions; All fees in a tx must meet this minimum (e.g. 0.01photino,0.001stake)",
	)

	return cmd
}

func initTestnet(config *tmconfig.Config, cdc *codec.Codec) error {
	var chainID string

	outDir := viper.GetString(flagOutputDir)
	numValidators := viper.GetInt(flagNumValidators)

	chainID = viper.GetString(client.FlagChainID)
	if chainID == "" {
		chainID = "chain-" + cmn.RandStr(6)
	}

	monikers := make([]string, numValidators)
	nodeIDs := make([]string, numValidators)
	consPubKeys := make([]sdk.ConsPubKey, numValidators)

	gaiaConfig := srvconfig.DefaultConfig()
	gaiaConfig.MinGasPrices = viper.GetString(server.FlagMinGasPrices)

	var (
		accs     []app.GenesisAccount
		genFiles []string
	)

	// generate private keys, node IDs, and initial transactions
	for i := 0; i < numValidators; i++ {
		nodeDirName := fmt.Sprintf("%s%d", viper.GetString(flagNodeDirPrefix), i)
		nodeDaemonHomeName := viper.GetString(flagNodeDaemonHome)
		nodeCliHomeName := viper.GetString(flagNodeCliHome)
		nodeDir := filepath.Join(outDir, nodeDirName, nodeDaemonHomeName)
		clientDir := filepath.Join(outDir, nodeDirName, nodeCliHomeName)
		gentxsDir := filepath.Join(outDir, "gentxs")

		config.SetRoot(nodeDir)

		err := os.MkdirAll(filepath.Join(nodeDir, "config"), nodeDirPerm)
		if err != nil {
			_ = os.RemoveAll(outDir)
			return err
		}

		err = os.MkdirAll(clientDir, nodeDirPerm)
		if err != nil {
			_ = os.RemoveAll(outDir)
			return err
		}

		monikers = append(monikers, nodeDirName)
		config.Moniker = nodeDirName

		ip, err := getIP(i, viper.GetString(flagStartingIPAddress))
		if err != nil {
			_ = os.RemoveAll(outDir)
			return err
		}

		nodeIDs[i], consPubKeys[i], err = InitializeNodeValidatorFiles(config)
		if err != nil {
			_ = os.RemoveAll(outDir)
			return err
		}

		memo := fmt.Sprintf("%s@%s:26656", nodeIDs[i], ip)
		genFiles = append(genFiles, config.GenesisFile())

		buf := client.BufferStdin()
		prompt := fmt.Sprintf(
			"Password for account '%s' (default %s):", nodeDirName, app.DefaultKeyPass,
		)

		keyPass, err := client.GetPassword(prompt, buf)
		if err != nil && keyPass != "" {
			// An error was returned that either failed to read the password from
			// STDIN or the given password is not empty but failed to meet minimum
			// length requirements.
			return err
		}

		if keyPass == "" {
			keyPass = app.DefaultKeyPass
		}

		addr, secret, err := server.GenerateSaveCoinKey(clientDir, nodeDirName, keyPass, true)
		if err != nil {
			_ = os.RemoveAll(outDir)
			return err
		}

		info := map[string]string{"secret": secret}

		cliPrint, err := json.Marshal(info)
		if err != nil {
			return err
		}

		// save private key seed words
		err = writeFile(fmt.Sprintf("%v.json", "key_seed"), clientDir, cliPrint)
		if err != nil {
			return err
		}

		accTokens := sdk.TokensFromTendermintPower(1000)
		accStakingTokens := sdk.TokensFromTendermintPower(500)
		accs = append(accs, app.GenesisAccount{
			Address: addr,
			Coins: sdk.Coins{
				sdk.NewCoin(fmt.Sprintf("%stoken", nodeDirName), accTokens),
				sdk.NewCoin(sdk.DefaultBondDenom, accStakingTokens),
			},
		})

		valTokens := sdk.TokensFromTendermintPower(100)
		msg := staking.NewMsgCreateValidator(
			sdk.ValAddress(addr),
<<<<<<< HEAD
			consPubKeys[i],
			sdk.NewCoin(stakingtypes.DefaultBondDenom, valTokens),
=======
			valPubKeys[i],
			sdk.NewCoin(sdk.DefaultBondDenom, valTokens),
>>>>>>> a07b235f
			staking.NewDescription(nodeDirName, "", "", ""),
			staking.NewCommissionMsg(sdk.ZeroDec(), sdk.ZeroDec(), sdk.ZeroDec()),
			sdk.OneInt(),
		)
		kb, err := keys.NewKeyBaseFromDir(clientDir)
		if err != nil {
			return err
		}
		tx := auth.NewStdTx([]sdk.Msg{msg}, auth.StdFee{}, []auth.StdSignature{}, memo)
		txBldr := authtx.NewTxBuilderFromCLI().WithChainID(chainID).WithMemo(memo).WithKeybase(kb)

		signedTx, err := txBldr.SignStdTx(nodeDirName, app.DefaultKeyPass, tx, false)
		if err != nil {
			_ = os.RemoveAll(outDir)
			return err
		}

		txBytes, err := cdc.MarshalJSON(signedTx)
		if err != nil {
			_ = os.RemoveAll(outDir)
			return err
		}

		// gather gentxs folder
		err = writeFile(fmt.Sprintf("%v.json", nodeDirName), gentxsDir, txBytes)
		if err != nil {
			_ = os.RemoveAll(outDir)
			return err
		}

		gaiaConfigFilePath := filepath.Join(nodeDir, "config/gaiad.toml")
		srvconfig.WriteConfigFile(gaiaConfigFilePath, gaiaConfig)
	}

	if err := initGenFiles(cdc, chainID, accs, genFiles, numValidators); err != nil {
		return err
	}

	err := collectGenFiles(
		cdc, config, chainID, monikers, nodeIDs, consPubKeys, numValidators,
		outDir, viper.GetString(flagNodeDirPrefix), viper.GetString(flagNodeDaemonHome),
	)
	if err != nil {
		return err
	}

	fmt.Printf("Successfully initialized %d node directories\n", numValidators)
	return nil
}

func initGenFiles(
	cdc *codec.Codec, chainID string, accs []app.GenesisAccount,
	genFiles []string, numValidators int,
) error {

	appGenState := app.NewDefaultGenesisState()
	appGenState.Accounts = accs

	appGenStateJSON, err := codec.MarshalJSONIndent(cdc, appGenState)
	if err != nil {
		return err
	}

	genDoc := types.GenesisDoc{
		ChainID:    chainID,
		AppState:   appGenStateJSON,
		Validators: nil,
	}

	// generate empty genesis files for each validator and save
	for i := 0; i < numValidators; i++ {
		if err := genDoc.SaveAs(genFiles[i]); err != nil {
			return err
		}
	}

	return nil
}

func collectGenFiles(
	cdc *codec.Codec, config *tmconfig.Config, chainID string,
	monikers, nodeIDs []string, consPubKeys []sdk.ConsPubKey,
	numValidators int, outDir, nodeDirPrefix, nodeDaemonHomeName string,
) error {

	var appState json.RawMessage
	genTime := tmtime.Now()

	for i := 0; i < numValidators; i++ {
		nodeDirName := fmt.Sprintf("%s%d", nodeDirPrefix, i)
		nodeDir := filepath.Join(outDir, nodeDirName, nodeDaemonHomeName)
		gentxsDir := filepath.Join(outDir, "gentxs")
		moniker := monikers[i]
		config.Moniker = nodeDirName

		config.SetRoot(nodeDir)

		nodeID, consPubKey := nodeIDs[i], consPubKeys[i]
		initCfg := newInitConfig(chainID, gentxsDir, moniker, nodeID, consPubKey)

		genDoc, err := LoadGenesisDoc(cdc, config.GenesisFile())
		if err != nil {
			return err
		}

		nodeAppState, err := genAppStateFromConfig(cdc, config, initCfg, genDoc)
		if err != nil {
			return err
		}

		if appState == nil {
			// set the canonical application state (they should not differ)
			appState = nodeAppState
		}

		genFile := config.GenesisFile()

		// overwrite each validator's genesis file to have a canonical genesis time
		err = ExportGenesisFileWithTime(genFile, chainID, nil, appState, genTime)
		if err != nil {
			return err
		}
	}

	return nil
}

func getIP(i int, startingIPAddr string) (string, error) {
	var (
		ip  string
		err error
	)

	if len(startingIPAddr) == 0 {
		ip, err = server.ExternalIP()
		if err != nil {
			return "", err
		}
	} else {
		ip, err = calculateIP(startingIPAddr, i)
		if err != nil {
			return "", err
		}
	}

	return ip, nil
}

func writeFile(name string, dir string, contents []byte) error {
	writePath := filepath.Join(dir)
	file := filepath.Join(writePath, name)

	err := cmn.EnsureDir(writePath, 0700)
	if err != nil {
		return err
	}

	err = cmn.WriteFile(file, contents, 0600)
	if err != nil {
		return err
	}

	return nil
}

func calculateIP(ip string, i int) (string, error) {
	ipv4 := net.ParseIP(ip).To4()
	if ipv4 == nil {
		return "", fmt.Errorf("%v: non ipv4 address", ip)
	}

	for j := 0; j < i; j++ {
		ipv4[3]++
	}

	return ipv4.String(), nil
}<|MERGE_RESOLUTION|>--- conflicted
+++ resolved
@@ -203,13 +203,8 @@
 		valTokens := sdk.TokensFromTendermintPower(100)
 		msg := staking.NewMsgCreateValidator(
 			sdk.ValAddress(addr),
-<<<<<<< HEAD
 			consPubKeys[i],
-			sdk.NewCoin(stakingtypes.DefaultBondDenom, valTokens),
-=======
-			valPubKeys[i],
 			sdk.NewCoin(sdk.DefaultBondDenom, valTokens),
->>>>>>> a07b235f
 			staking.NewDescription(nodeDirName, "", "", ""),
 			staking.NewCommissionMsg(sdk.ZeroDec(), sdk.ZeroDec(), sdk.ZeroDec()),
 			sdk.OneInt(),
