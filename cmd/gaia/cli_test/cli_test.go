package clitest

import (
	"fmt"
	"io/ioutil"
	"os"
	"path"
	"testing"

	"github.com/cosmos/cosmos-sdk/client"
	"github.com/cosmos/cosmos-sdk/cmd/gaia/app"
	"github.com/cosmos/cosmos-sdk/tests"
	sdk "github.com/cosmos/cosmos-sdk/types"
	"github.com/cosmos/cosmos-sdk/x/gov"
	"github.com/cosmos/cosmos-sdk/x/stake"
	"github.com/stretchr/testify/require"
	"github.com/tendermint/tendermint/crypto/ed25519"
)

func TestGaiaCLIMinimumFees(t *testing.T) {
<<<<<<< HEAD
	// t.Parallel()
	f := InitFixtures(t)
=======
	t.Parallel()
	chainID, servAddr, port, gaiadHome, gaiacliHome, p2pAddr := initializeFixtures(t)
	flags := fmt.Sprintf("--home=%s --node=%v --chain-id=%v", gaiacliHome, servAddr, chainID)

	// start gaiad server with minimum fees
	proc := tests.GoExecuteTWithStdout(t, fmt.Sprintf("gaiad start --home=%s --rpc.laddr=%v --p2p.laddr=%v --minimum_fees=2feeToken", gaiadHome, servAddr, p2pAddr))
>>>>>>> d32e4a9f

	// start gaiad server with minimum fees and wait for start
	proc := f.StartGaiad(t, "--minimum_fees=2feeToken")
	defer proc.Stop(false)

<<<<<<< HEAD
	// Pull the two addresses
	fooAddr := f.GetKeyAddress(keyFoo)
	barAddr := f.GetKeyAddress(keyBar)
=======
	fooAddr, _ := executeGetAddrPK(t, fmt.Sprintf("gaiacli keys show foo --home=%s", gaiacliHome))
	barAddr, _ := executeGetAddrPK(t, fmt.Sprintf("gaiacli keys show bar --home=%s", gaiacliHome))
>>>>>>> d32e4a9f

	// Get account balance and ensure correctness
	fooAcc := f.GetAccount(fooAddr)
	require.Equal(t, int64(50), fooAcc.GetCoins().AmountOf(bondDenom).Int64())

	// Send should fail because of min_fees
	success := f.sendCoins(t, bondDenomTokens(10), keyFoo, barAddr)
	require.False(t, success)

	// Cleanup on success
	f.CleanupDirs()
}

func TestGaiaCLIFeesDeduction(t *testing.T) {
<<<<<<< HEAD
	// t.Parallel()
	f := InitFixtures(t)
=======
	t.Parallel()
	chainID, servAddr, port, gaiadHome, gaiacliHome, p2pAddr := initializeFixtures(t)
	flags := fmt.Sprintf("--home=%s --node=%v --chain-id=%v", gaiacliHome, servAddr, chainID)

	// start gaiad server with minimum fees
	proc := tests.GoExecuteTWithStdout(t, fmt.Sprintf("gaiad start --home=%s --rpc.laddr=%v --p2p.laddr=%v --minimum_fees=1fooToken", gaiadHome, servAddr, p2pAddr))
>>>>>>> d32e4a9f

	// Start gaiad with proper args and wait for start
	proc := f.StartGaiad(t)
	t.Log("Starting gaiad")
	defer proc.Stop(false)

<<<<<<< HEAD
	// Pull the two addresses
	fooAddr := f.GetKeyAddress(keyFoo)
	barAddr := f.GetKeyAddress(keyBar)
=======
	fooAddr, _ := executeGetAddrPK(t, fmt.Sprintf("gaiacli keys show foo --home=%s", gaiacliHome))
	barAddr, _ := executeGetAddrPK(t, fmt.Sprintf("gaiacli keys show bar --home=%s", gaiacliHome))
>>>>>>> d32e4a9f

	// Account balance should exist
	fooAcc := f.GetAccount(fooAddr)
	require.Equal(t, int64(1000), fooAcc.GetCoins().AmountOf(tokenFoo).Int64())

	// test simulation
	success := f.sendCoins(t, fooTokens(1000),
		keyFoo, barAddr, feeFlag(fooTokens(1)), "--dry-run")
	require.True(t, success)

	// Wait a block for tx to be included
	tests.WaitForNextNBlocksTM(1, f.port)

	// ensure state didn't change
	fooAcc = f.GetAccount(fooAddr)
	require.Equal(t, int64(1000), fooAcc.GetCoins().AmountOf(tokenFoo).Int64())

	// A send w/o enough funds in the wallet should fail
	success = f.sendCoins(t, fooTokens(1000),
		keyFoo, barAddr, feeFlag(fooTokens(1)))
	require.False(t, success)

	// Wait a block for tx to be included
	tests.WaitForNextNBlocksTM(1, f.port)

	// ensure state didn't change
	fooAcc = f.GetAccount(fooAddr)
	require.Equal(t, int64(1000), fooAcc.GetCoins().AmountOf(tokenFoo).Int64())

	// test success (transfer = coins + fees)
	success = f.sendCoins(t, fooTokens(500), keyFoo, barAddr, feeFlag(fooTokens(300)))
	require.True(t, success)

	// Cleanup on success
	f.CleanupDirs()
}

func TestGaiaCLISend(t *testing.T) {
<<<<<<< HEAD
	// t.Parallel()
	f := InitFixtures(t)

	// start gaiad server
	proc := f.StartGaiad(t)
	t.Log("Starting gaiad")
=======
	t.Parallel()
	chainID, servAddr, port, gaiadHome, gaiacliHome, p2pAddr := initializeFixtures(t)
	flags := fmt.Sprintf("--home=%s --node=%v --chain-id=%v", gaiacliHome, servAddr, chainID)

	// start gaiad server
	proc := tests.GoExecuteTWithStdout(t, fmt.Sprintf("gaiad start --home=%s --rpc.laddr=%v --p2p.laddr=%v", gaiadHome, servAddr, p2pAddr))
>>>>>>> d32e4a9f
	defer proc.Stop(false)

<<<<<<< HEAD
	// Pull the two addresses
	fooAddr := f.GetKeyAddress(keyFoo)
	barAddr := f.GetKeyAddress(keyBar)
=======
	fooAddr, _ := executeGetAddrPK(t, fmt.Sprintf("gaiacli keys show foo --home=%s", gaiacliHome))
	barAddr, _ := executeGetAddrPK(t, fmt.Sprintf("gaiacli keys show bar --home=%s", gaiacliHome))
>>>>>>> d32e4a9f

	// Ensure foo has enough coins
	fooAcc := f.GetAccount(fooAddr)
	require.Equal(t, int64(50), fooAcc.GetCoins().AmountOf(bondDenom).Int64())

	// Send some coins to bar
	f.sendCoins(t, bondDenomTokens(10), keyFoo, barAddr)
	tests.WaitForNextNBlocksTM(1, f.port)

	// Check balances of both foo and bar
	barAcc := f.GetAccount(barAddr)
	require.Equal(t, int64(10), barAcc.GetCoins().AmountOf(bondDenom).Int64())
	fooAcc = f.GetAccount(fooAddr)
	require.Equal(t, int64(40), fooAcc.GetCoins().AmountOf(bondDenom).Int64())

	// Test --dry-run
	success := f.sendCoins(t, bondDenomTokens(10), keyFoo, barAddr, "--dry-run")
	require.True(t, success)

	// Check state didn't change
	fooAcc = f.GetAccount(fooAddr)
	require.Equal(t, int64(40), fooAcc.GetCoins().AmountOf(bondDenom).Int64())

	// test autosequencing
	f.sendCoins(t, bondDenomTokens(10), keyFoo, barAddr)
	tests.WaitForNextNBlocksTM(1, f.port)

	// Check account balances correct
	barAcc = f.GetAccount(barAddr)
	require.Equal(t, int64(20), barAcc.GetCoins().AmountOf(bondDenom).Int64())
	fooAcc = f.GetAccount(fooAddr)
	require.Equal(t, int64(30), fooAcc.GetCoins().AmountOf(bondDenom).Int64())

	// test memo
	f.sendCoins(t, bondDenomTokens(10), keyFoo, barAddr, "--memo='testmemo'")
	tests.WaitForNextNBlocksTM(1, f.port)

	// Ensure balances are correct
	barAcc = f.GetAccount(barAddr)
	require.Equal(t, int64(30), barAcc.GetCoins().AmountOf(bondDenom).Int64())
	fooAcc = f.GetAccount(fooAddr)
	require.Equal(t, int64(20), fooAcc.GetCoins().AmountOf(bondDenom).Int64())

	// Cleanup on success
	f.CleanupDirs()
}

func TestGaiaCLIGasAuto(t *testing.T) {
<<<<<<< HEAD
	// t.Parallel()
	f := InitFixtures(t)

	// start gaiad server
	proc := f.StartGaiad(t)
	t.Log("Starting gaiad")
=======
	t.Parallel()
	chainID, servAddr, port, gaiadHome, gaiacliHome, p2pAddr := initializeFixtures(t)
	flags := fmt.Sprintf("--home=%s --node=%v --chain-id=%v", gaiacliHome, servAddr, chainID)

	// start gaiad server
	proc := tests.GoExecuteTWithStdout(t, fmt.Sprintf("gaiad start --home=%s --rpc.laddr=%v --p2p.laddr=%v", gaiadHome, servAddr, p2pAddr))

>>>>>>> d32e4a9f
	defer proc.Stop(false)
	cdc := app.MakeCodec()

<<<<<<< HEAD
	// Pull the two addresses
	fooAddr := f.GetKeyAddress(keyFoo)
	barAddr := f.GetKeyAddress(keyBar)
=======
	fooAddr, _ := executeGetAddrPK(t, fmt.Sprintf("gaiacli keys show foo --home=%s", gaiacliHome))
	barAddr, _ := executeGetAddrPK(t, fmt.Sprintf("gaiacli keys show bar --home=%s", gaiacliHome))
>>>>>>> d32e4a9f

	// Ensure balance is correct
	fooAcc := f.GetAccount(fooAddr)
	require.Equal(t, int64(50), fooAcc.GetCoins().AmountOf(bondDenom).Int64())

	// Test failure with auto gas disabled and very little gas set by hand
	success := f.sendCoins(t, bondDenomTokens(10), keyFoo, barAddr, "--gas=10")
	require.False(t, success)
	tests.WaitForNextNBlocksTM(1, f.port)

	// Check state didn't change
	fooAcc = f.GetAccount(fooAddr)
	require.Equal(t, int64(50), fooAcc.GetCoins().AmountOf(bondDenom).Int64())

	// Test failure with negative gas
	success = f.sendCoins(t, bondDenomTokens(10), keyFoo, barAddr, "--gas=-100")
	require.False(t, success)

	// Test failure with 0 gas
	success = f.sendCoins(t, bondDenomTokens(10), keyFoo, barAddr, "--gas=0")
	require.False(t, success)

	// Simulate sending coins
	response := f.sendCoinsResponse(t, bondDenomTokens(10), keyFoo, barAddr, "--gas=simulate")
	res, err := cdc.MarshalJSON(response)
	require.NoError(t, err)

	// Unmarshal response and ensure GasWanted == GasUsed
	result := DeliverTxResponse{}
	require.Nil(t, cdc.UnmarshalJSON([]byte(res), &result))
	require.Equal(t, result.Response.GasWanted, result.Response.GasUsed)
	tests.WaitForNextNBlocksTM(1, f.port)

	// Check state has changed accordingly
	fooAcc = f.GetAccount(fooAddr)
	require.Equal(t, int64(40), fooAcc.GetCoins().AmountOf(bondDenom).Int64())

	// Cleanup on success
	f.CleanupDirs()
}

func TestGaiaCLICreateValidator(t *testing.T) {
<<<<<<< HEAD
	// t.Parallel()
	f := InitFixtures(t)
=======
	t.Parallel()
	chainID, servAddr, port, gaiadHome, gaiacliHome, p2pAddr := initializeFixtures(t)
	flags := fmt.Sprintf("--home=%s --chain-id=%v --node=%s", gaiacliHome, chainID, servAddr)

	// start gaiad server
	proc := tests.GoExecuteTWithStdout(t, fmt.Sprintf("gaiad start --home=%s --rpc.laddr=%v --p2p.laddr=%v", gaiadHome, servAddr, p2pAddr))
>>>>>>> d32e4a9f

	// Start gaiad server
	proc := f.StartGaiad(t)
	t.Log("Starting gaiad")
	defer proc.Stop(false)

<<<<<<< HEAD
	// Pull the two addresses
	fooAddr := f.GetKeyAddress(keyFoo)
	barAddr := f.GetKeyAddress(keyBar)

	// Generate a new consensus public key
=======
	fooAddr, _ := executeGetAddrPK(t, fmt.Sprintf("gaiacli keys show foo --home=%s", gaiacliHome))
	barAddr, _ := executeGetAddrPK(t, fmt.Sprintf("gaiacli keys show bar --home=%s", gaiacliHome))
>>>>>>> d32e4a9f
	consPubKey := sdk.MustBech32ifyConsPub(ed25519.GenPrivKey().PubKey())

	// Send some coins to bar
	f.sendCoins(t, bondDenomTokens(10), keyFoo, barAddr)
	tests.WaitForNextNBlocksTM(1, f.port)

	// Ensure account balances
	barAcc := f.GetAccount(barAddr)
	require.Equal(t, int64(10), barAcc.GetCoins().AmountOf(bondDenom).Int64())
	fooAcc := f.GetAccount(fooAddr)
	require.Equal(t, int64(40), fooAcc.GetCoins().AmountOf(bondDenom).Int64())

	// Initalize parameters
	defaultParams := stake.DefaultParams()
	initialPool := stake.InitialPool()
	initialPool.BondedTokens = initialPool.BondedTokens.Add(sdk.NewDec(100)) // Delegate tx on GaiaAppGenState

	// create validator
	// TODO: wrap this in a function?
	cvStr := fmt.Sprintf("gaiacli tx stake create-validator %v", f.GaiaCliFlags())
	cvStr += fmt.Sprintf(" --from=%s", "bar")
	cvStr += fmt.Sprintf(" --pubkey=%s", consPubKey)
	cvStr += fmt.Sprintf(" --amount=%v", bondDenomTokens(2))
	cvStr += fmt.Sprintf(" --moniker=%v", "bar-vally")
	cvStr += fmt.Sprintf(" --commission-rate=%v", "0.05")
	cvStr += fmt.Sprintf(" --commission-max-rate=%v", "0.20")
	cvStr += fmt.Sprintf(" --commission-max-change-rate=%v", "0.10")

	initialPool.BondedTokens = initialPool.BondedTokens.Add(sdk.NewDec(1))

	// Test --generate-only
	success, stdout, stderr := executeWriteRetStdStreams(t, cvStr+" --generate-only", app.DefaultKeyPass)
	require.True(t, success)
	require.Empty(t, stderr)
	msg := f.UnmarshalStdTx(stdout)
	require.NotZero(t, msg.Fee.Gas)
	require.Equal(t, len(msg.Msgs), 1)
	require.Equal(t, 0, len(msg.GetSignatures()))

	// Test --dry-run
	success = executeWrite(t, cvStr+" --dry-run", app.DefaultKeyPass)
	require.True(t, success)

	executeWrite(t, cvStr, app.DefaultKeyPass)
	tests.WaitForNextNBlocksTM(1, f.port)

	// Fetch account and ensure state matches desired
	barAcc = f.GetAccount(barAddr)
	require.Equal(t, int64(8), barAcc.GetCoins().AmountOf(bondDenom).Int64(), "%v", barAcc)

<<<<<<< HEAD
	// Fetch validator details and check them
	validator := f.executeGetValidator(t, sdk.ValAddress(barAddr))
	require.Equal(t, validator.OperatorAddr, sdk.ValAddress(barAddr))
	require.True(sdk.DecEq(t, sdk.NewDec(2), validator.Tokens))

	// Fetch delegations to the barAddr and test response
	validatorDelegations := f.executeGetValidatorDelegations(t, sdk.ValAddress(barAddr))
=======
	validator := executeGetValidator(t, fmt.Sprintf("gaiacli query stake validator %s %v", sdk.ValAddress(barAddr), flags))
	require.Equal(t, validator.OperatorAddr, sdk.ValAddress(barAddr))
	require.True(sdk.DecEq(t, sdk.NewDec(2), validator.Tokens))

	validatorDelegations := executeGetValidatorDelegations(t, fmt.Sprintf("gaiacli query stake delegations-to %s %v", sdk.ValAddress(barAddr), flags))
>>>>>>> d32e4a9f
	require.Len(t, validatorDelegations, 1)
	require.NotZero(t, validatorDelegations[0].Shares)

	// unbond a single share
	success = f.executeUnbondValidator(t, keyBar, 1, sdk.ValAddress(barAddr))
	require.True(t, success)
	tests.WaitForNextNBlocksTM(1, f.port)

<<<<<<< HEAD
	// Ensure that validator has right amount of tokens
	validator = f.executeGetValidator(t, sdk.ValAddress(barAddr))
	require.Equal(t, "1.0000000000", validator.Tokens.String())

	// Check the unbonding delegations against expected state
	validatorUbds := f.executeGetValidatorUnbondingDelegations(t, sdk.ValAddress(barAddr))
	require.Len(t, validatorUbds, 1)
	require.Equal(t, "1", validatorUbds[0].Balance.Amount.String())

	// Check the staking parameters
	params := f.executeGetStakeParams(t)
	require.True(t, defaultParams.Equal(params))

	// Ensure that the staking pool is correct state
	pool := f.executeGetPool(t)
=======
	/* // this won't be what we expect because we've only started unbonding, haven't completed
	barAcc = executeGetAccount(t, fmt.Sprintf("gaiacli query account %v %v", barCech, flags))
	require.Equal(t, int64(9), barAcc.GetCoins().AmountOf(stakeTypes.DefaultBondDenom).Int64(), "%v", barAcc)
	*/
	validator = executeGetValidator(t, fmt.Sprintf("gaiacli query stake validator %s %v", sdk.ValAddress(barAddr), flags))
	require.Equal(t, "1.0000000000", validator.Tokens.String())

	validatorUbds := executeGetValidatorUnbondingDelegations(t,
		fmt.Sprintf("gaiacli query stake unbonding-delegations-from %s %v", sdk.ValAddress(barAddr), flags))
	require.Len(t, validatorUbds, 1)
	require.Equal(t, "1", validatorUbds[0].Balance.Amount.String())

	params := executeGetParams(t, fmt.Sprintf("gaiacli query stake parameters %v", flags))
	require.True(t, defaultParams.Equal(params))

	pool := executeGetPool(t, fmt.Sprintf("gaiacli query stake pool %v", flags))
>>>>>>> d32e4a9f
	require.Equal(t, initialPool.BondedTokens, pool.BondedTokens)

	// Cleanup on success
	f.CleanupDirs()
}

func TestGaiaCLISubmitProposal(t *testing.T) {
<<<<<<< HEAD
	// t.Parallel()
	f := InitFixtures(t)
=======
	t.Parallel()
	chainID, servAddr, port, gaiadHome, gaiacliHome, p2pAddr := initializeFixtures(t)
	flags := fmt.Sprintf("--home=%s --node=%v --chain-id=%v", gaiacliHome, servAddr, chainID)

	// start gaiad server
	proc := tests.GoExecuteTWithStdout(t, fmt.Sprintf("gaiad start --home=%s --rpc.laddr=%v --p2p.laddr=%v", gaiadHome, servAddr, p2pAddr))
>>>>>>> d32e4a9f

	// Start gaiad server
	proc := f.StartGaiad(t)
	t.Log("Starting gaiad")
	defer proc.Stop(false)

	f.executeGetDepositParam(t)
	f.executeGetVotingParam(t)
	f.executeGetTallyingParam(t)

<<<<<<< HEAD
	// Get foo and ensure balance is correct
	fooAddr := f.GetKeyAddress(keyFoo)
	fooAcc := f.GetAccount(fooAddr)
	require.Equal(t, int64(50), fooAcc.GetCoins().AmountOf(bondDenom).Int64())
=======
	fooAddr, _ := executeGetAddrPK(t, fmt.Sprintf("gaiacli keys show foo --home=%s", gaiacliHome))
>>>>>>> d32e4a9f

	proposalsQuery, _ := tests.ExecuteT(t, fmt.Sprintf("gaiacli query gov proposals %v", f.GaiaCliFlags()), "")
	require.Equal(t, "No matching proposals found", proposalsQuery)

	// submit a test proposal
	spStr := fmt.Sprintf("gaiacli tx gov submit-proposal %v", f.GaiaCliFlags())
	spStr += fmt.Sprintf(" --from=%s", "foo")
	spStr += fmt.Sprintf(" --deposit=%s", bondDenomTokens(5))
	spStr += fmt.Sprintf(" --type=%s", "Text")
	spStr += fmt.Sprintf(" --title=%s", "Test")
	spStr += fmt.Sprintf(" --description=%s", "test")

	// Test generate only
	success, stdout, stderr := executeWriteRetStdStreams(t, spStr+" --generate-only", app.DefaultKeyPass)
	require.True(t, success)
	require.True(t, success)
	require.Empty(t, stderr)
	msg := f.UnmarshalStdTx(stdout)
	require.NotZero(t, msg.Fee.Gas)
	require.Equal(t, len(msg.Msgs), 1)
	require.Equal(t, 0, len(msg.GetSignatures()))

	// Test --dry-run
	success = executeWrite(t, spStr+" --dry-run", app.DefaultKeyPass)
	require.True(t, success)

	executeWrite(t, spStr, app.DefaultKeyPass)
	tests.WaitForNextNBlocksTM(1, f.port)

	txs := f.executeGetTxs(t, "action:submit_proposal", fmt.Sprintf("proposer:%s", fooAddr))
	require.Len(t, txs, 1)

	// Ensure that deposit was taken out of foo
	fooAcc = f.GetAccount(fooAddr)
	require.Equal(t, int64(45), fooAcc.GetCoins().AmountOf(bondDenom).Int64())

<<<<<<< HEAD
	// Fetch proposal details and ensure they are correct
	proposal1 := f.executeGetProposal(t, 1)
=======
	proposal1 := executeGetProposal(t, fmt.Sprintf("gaiacli query gov proposal 1 %v", flags))
>>>>>>> d32e4a9f
	require.Equal(t, uint64(1), proposal1.GetProposalID())
	require.Equal(t, gov.StatusDepositPeriod, proposal1.GetStatus())

	// Ensure that proposal is active
	proposalsQuery, _ = tests.ExecuteT(t, fmt.Sprintf("gaiacli query gov proposals %v", f.GaiadFlags()), "")
	require.Equal(t, "  1 - Test", proposalsQuery)

<<<<<<< HEAD
	// Fetch amount deposited to the proposal and ensure correct
	deposit := f.executeGetDeposit(t, 1, fooAddr)
	require.Equal(t, int64(5), deposit.Amount.AmountOf(bondDenom).Int64())

	// Make a deposit to the proposal
	depositStr := fmt.Sprintf("gaiacli tx gov deposit --proposal-id 1 --deposit %s %v", fmt.Sprintf("10%s", bondDenom), f.GaiaCliFlags())
=======
	deposit := executeGetDeposit(t,
		fmt.Sprintf("gaiacli query gov deposit 1 %s %v", fooAddr, flags))
	require.Equal(t, int64(5), deposit.Amount.AmountOf(stakeTypes.DefaultBondDenom).Int64())

	depositStr := fmt.Sprintf("gaiacli tx gov deposit 1 %s %v", fmt.Sprintf("10%s", stakeTypes.DefaultBondDenom), flags)
>>>>>>> d32e4a9f
	depositStr += fmt.Sprintf(" --from=%s", "foo")

	// Test generate only
	success, stdout, stderr = executeWriteRetStdStreams(t, depositStr+" --generate-only", app.DefaultKeyPass)
	require.True(t, success)
	require.True(t, success)
	require.Empty(t, stderr)
	msg = f.UnmarshalStdTx(stdout)
	require.NotZero(t, msg.Fee.Gas)
	require.Equal(t, len(msg.Msgs), 1)
	require.Equal(t, 0, len(msg.GetSignatures()))

	executeWrite(t, depositStr, app.DefaultKeyPass)
	tests.WaitForNextNBlocksTM(1, f.port)

<<<<<<< HEAD
	// Query the deposit and ensure that it is correct
	deposits := f.executeGetDeposits(t, 1)
=======
	// test query deposit
	deposits := executeGetDeposits(t, fmt.Sprintf("gaiacli query gov deposits 1 %v", flags))
>>>>>>> d32e4a9f
	require.Len(t, deposits, 1)
	require.Equal(t, int64(15), deposits[0].Amount.AmountOf(bondDenom).Int64())

<<<<<<< HEAD
	// Get the deposit and ensure correct
	deposit = f.executeGetDeposit(t, 1, fooAddr)
	require.Equal(t, int64(15), deposit.Amount.AmountOf(bondDenom).Int64())
=======
	deposit = executeGetDeposit(t,
		fmt.Sprintf("gaiacli query gov deposit 1 %s %v", fooAddr, flags))
	require.Equal(t, int64(15), deposit.Amount.AmountOf(stakeTypes.DefaultBondDenom).Int64())
>>>>>>> d32e4a9f

	// Ensure that transaction has appropriate tags
	txs = f.executeGetTxs(t, "action:deposit", fmt.Sprintf("depositor:%s", fooAddr))
	require.Len(t, txs, 1)

	// Ensure that foo has proper balance
	fooAcc = f.GetAccount(fooAddr)
	require.Equal(t, int64(35), fooAcc.GetCoins().AmountOf(bondDenom).Int64())

<<<<<<< HEAD
	// Ensure that proposal has entered the voting period
	proposal1 = f.executeGetProposal(t, 1)
	require.Equal(t, uint64(1), proposal1.GetProposalID())
	require.Equal(t, gov.StatusVotingPeriod, proposal1.GetStatus())

	voteStr := fmt.Sprintf("gaiacli tx gov vote --proposal-id 1 --option Yes %v", f.GaiaCliFlags())
=======
	require.Equal(t, int64(35), fooAcc.GetCoins().AmountOf(stakeTypes.DefaultBondDenom).Int64())
	proposal1 = executeGetProposal(t, fmt.Sprintf("gaiacli query gov proposal 1 %v", flags))
	require.Equal(t, uint64(1), proposal1.GetProposalID())
	require.Equal(t, gov.StatusVotingPeriod, proposal1.GetStatus())

	voteStr := fmt.Sprintf("gaiacli tx gov vote 1 Yes %v", flags)
>>>>>>> d32e4a9f
	voteStr += fmt.Sprintf(" --from=%s", "foo")

	// Test generate only
	success, stdout, stderr = executeWriteRetStdStreams(t, voteStr+" --generate-only", app.DefaultKeyPass)
	require.True(t, success)
	require.Empty(t, stderr)
	msg = f.UnmarshalStdTx(stdout)
	require.NotZero(t, msg.Fee.Gas)
	require.Equal(t, len(msg.Msgs), 1)
	require.Equal(t, 0, len(msg.GetSignatures()))

	executeWrite(t, voteStr, app.DefaultKeyPass)
	tests.WaitForNextNBlocksTM(1, f.port)

<<<<<<< HEAD
	// Fetch the vote details and ensure correct
	vote := f.executeGetVote(t, 1, fooAddr)
	require.Equal(t, uint64(1), vote.ProposalID)
	require.Equal(t, gov.OptionYes, vote.Option)

	// Fetch details for all votes and ensure they are correct
	votes := f.executeGetVotes(t, 1)
=======
	vote := executeGetVote(t, fmt.Sprintf("gaiacli query gov vote 1 %s %v", fooAddr, flags))
	require.Equal(t, uint64(1), vote.ProposalID)
	require.Equal(t, gov.OptionYes, vote.Option)

	votes := executeGetVotes(t, fmt.Sprintf("gaiacli query gov votes 1 %v", flags))
>>>>>>> d32e4a9f
	require.Len(t, votes, 1)
	require.Equal(t, uint64(1), votes[0].ProposalID)
	require.Equal(t, gov.OptionYes, votes[0].Option)

	// Check the tags on voting transactions
	txs = f.executeGetTxs(t, "action:vote", fmt.Sprintf("voter:%s", fooAddr))
	require.Len(t, txs, 1)

	proposalsQuery, _ = tests.ExecuteT(t, fmt.Sprintf("gaiacli query gov proposals --status=DepositPeriod %v", f.GaiadFlags()), "")
	require.Equal(t, "No matching proposals found", proposalsQuery)

	proposalsQuery, _ = tests.ExecuteT(t, fmt.Sprintf("gaiacli query gov proposals --status=VotingPeriod %v", f.GaiadFlags()), "")
	require.Equal(t, "  1 - Test", proposalsQuery)

	// submit a second test proposal
	spStr = fmt.Sprintf("gaiacli tx gov submit-proposal %v", f.GaiaCliFlags())
	spStr += fmt.Sprintf(" --from=%s", "foo")
	spStr += fmt.Sprintf(" --deposit=%s", fmt.Sprintf("5%s", bondDenom))
	spStr += fmt.Sprintf(" --type=%s", "Text")
	spStr += fmt.Sprintf(" --title=%s", "Apples")
	spStr += fmt.Sprintf(" --description=%s", "test")

	executeWrite(t, spStr, app.DefaultKeyPass)
	tests.WaitForNextNBlocksTM(1, f.port)

	proposalsQuery, _ = tests.ExecuteT(t, fmt.Sprintf("gaiacli query gov proposals --limit=1 %v", f.GaiaCliFlags()), "")
	require.Equal(t, "  2 - Apples", proposalsQuery)

	// Cleanup directories on success
	f.CleanupDirs()
}

func TestGaiaCLISendGenerateSignAndBroadcast(t *testing.T) {
<<<<<<< HEAD
	// t.Parallel()
	f := InitFixtures(t)

	// start gaiad server
	proc := f.StartGaiad(t)
	t.Log("Starting gaiad")
=======
	t.Parallel()
	chainID, servAddr, port, gaiadHome, gaiacliHome, p2pAddr := initializeFixtures(t)
	flags := fmt.Sprintf("--home=%s --node=%v --chain-id=%v", gaiacliHome, servAddr, chainID)

	// start gaiad server
	proc := tests.GoExecuteTWithStdout(t, fmt.Sprintf("gaiad start --home=%s --rpc.laddr=%v --p2p.laddr=%v", gaiadHome, servAddr, p2pAddr))

>>>>>>> d32e4a9f
	defer proc.Stop(false)
	cdc := app.MakeCodec()

<<<<<<< HEAD
	// Pull the two addresses
	fooAddr := f.GetKeyAddress(keyFoo)
	barAddr := f.GetKeyAddress(keyBar)
=======
	fooAddr, _ := executeGetAddrPK(t, fmt.Sprintf("gaiacli keys show foo --home=%s", gaiacliHome))
	barAddr, _ := executeGetAddrPK(t, fmt.Sprintf("gaiacli keys show bar --home=%s", gaiacliHome))
>>>>>>> d32e4a9f

	// Test generate sendTx with default gas
	response := f.sendCoinsResponse(t, bondDenomTokens(10), keyFoo, barAddr, "--generate-only")
	require.Equal(t, response.Fee.Gas, uint64(client.DefaultGasLimit))
	require.Equal(t, len(response.Msgs), 1)
	require.Equal(t, 0, len(response.GetSignatures()))

	// Test generate sendTx with default gas
	response = f.sendCoinsResponse(t, bondDenomTokens(10), keyFoo, barAddr, "--gas=100", "--generate-only")
	require.Equal(t, response.Fee.Gas, uint64(100))
	require.Equal(t, len(response.Msgs), 1)
	require.Equal(t, 0, len(response.GetSignatures()))

	// Test generate sendTx with default gas
	response = f.sendCoinsResponse(t, bondDenomTokens(10), keyFoo, barAddr, "--gas=simulate", "--generate-only")
	require.True(t, response.Fee.Gas > 0)
	require.Equal(t, len(response.Msgs), 1)

	// Marshall the response and save to file
	res, err := cdc.MarshalJSON(response)
	require.NoError(t, err)

	// Write the output to disk
	unsignedTxFile := writeToNewTempFile(t, string(res))
	defer os.Remove(unsignedTxFile.Name())

	// Test sign --validate-signatures
	success, stdout, _ := executeWriteRetStdStreams(t, fmt.Sprintf(
		"gaiacli tx sign %v --validate-signatures %v", f.GaiaCliFlags(), unsignedTxFile.Name()))
	require.False(t, success)
	require.Equal(t, fmt.Sprintf("Signers:\n 0: %v\n\nSignatures:\n\n", fooAddr.String()), stdout)

	// Test sign
	success, stdout, _ = executeWriteRetStdStreams(t, fmt.Sprintf(
		"gaiacli tx sign %v --name=foo %v", f.GaiaCliFlags(), unsignedTxFile.Name()), app.DefaultKeyPass)
	require.True(t, success)
	msg := f.UnmarshalStdTx(stdout)
	require.Equal(t, len(msg.Msgs), 1)
	require.Equal(t, 1, len(msg.GetSignatures()))
	require.Equal(t, fooAddr.String(), msg.GetSigners()[0].String())

	// Write the output to disk
	signedTxFile := writeToNewTempFile(t, stdout)
	defer os.Remove(signedTxFile.Name())

	// Test sign --print-signatures
	success, stdout, _ = executeWriteRetStdStreams(t, fmt.Sprintf(
		"gaiacli tx sign %v --validate-signatures %v", f.GaiaCliFlags(), signedTxFile.Name()))
	require.True(t, success)
	require.Equal(t, fmt.Sprintf("Signers:\n 0: %v\n\nSignatures:\n 0: %v\t[OK]\n\n", fooAddr.String(),
		fooAddr.String()), stdout)

	// Test broadcast
	fooAcc := f.GetAccount(fooAddr)
	require.Equal(t, int64(50), fooAcc.GetCoins().AmountOf(bondDenom).Int64())

	success, stdout, _ = executeWriteRetStdStreams(t, fmt.Sprintf(
		"gaiacli tx broadcast %v --json %v", f.GaiaCliFlags(), signedTxFile.Name()))
	require.True(t, success)

	result := DeliverTxResponse{}
	require.Nil(t, cdc.UnmarshalJSON([]byte(stdout), &result))
	require.Equal(t, msg.Fee.Gas, uint64(result.Response.GasUsed))
	require.Equal(t, msg.Fee.Gas, uint64(result.Response.GasWanted))
	tests.WaitForNextNBlocksTM(1, f.port)

	// Ensure account balances are correct
	barAcc := f.GetAccount(barAddr)
	fooAcc = f.GetAccount(fooAddr)
	require.Equal(t, int64(10), barAcc.GetCoins().AmountOf(bondDenom).Int64())
	require.Equal(t, int64(40), fooAcc.GetCoins().AmountOf(bondDenom).Int64())

	// Cleanup on success
	f.CleanupDirs()
}

func TestGaiaCLIConfig(t *testing.T) {
<<<<<<< HEAD
	// t.Parallel()
	f := InitFixtures(t)
	node := fmt.Sprintf("%s:%s", f.rpcAddr, f.port)
	executeWrite(t, fmt.Sprintf("gaiacli --home=%s config", f.gaiadHome), f.gaiacliHome, node, "y")
	config, err := ioutil.ReadFile(path.Join(f.gaiacliHome, "config", "config.toml"))
=======
	t.Parallel()
	chainID, servAddr, port, gaiadHome, gaiacliHome, _ := initializeFixtures(t)
	node := fmt.Sprintf("%s:%s", servAddr, port)
	executeWrite(t, fmt.Sprintf(`gaiacli --home=%s config node %s`, gaiacliHome, node))
	executeWrite(t, fmt.Sprintf(`gaiacli --home=%s config output text`, gaiacliHome))
	executeWrite(t, fmt.Sprintf(`gaiacli --home=%s config trust_node true`, gaiacliHome))
	executeWrite(t, fmt.Sprintf(`gaiacli --home=%s config chain_id %s`, gaiacliHome, chainID))
	executeWrite(t, fmt.Sprintf(`gaiacli --home=%s config trace false`, gaiacliHome))
	config, err := ioutil.ReadFile(path.Join(gaiacliHome, "config", "config.toml"))
>>>>>>> d32e4a9f
	require.NoError(t, err)
	expectedConfig := fmt.Sprintf(`chain_id = "%s"
node = "%s"
output = "text"
trace = false
trust_node = true
<<<<<<< HEAD
`, f.chainID, f.gaiacliHome, node)
	require.Equal(t, expectedConfig, string(config))
	// ensure a backup gets created
	executeWrite(t, "gaiacli config", f.gaiacliHome, node, "y", "y")
	configBackup, err := ioutil.ReadFile(path.Join(f.gaiacliHome, "config", "config.toml-old"))
	require.NoError(t, err)
	require.Equal(t, expectedConfig, string(configBackup))

	require.NoError(t, os.RemoveAll(f.gaiadHome))
	executeWrite(t, "gaiacli config", f.gaiacliHome, node, "y")

	// ensure it works without an initialized gaiad state
	expectedConfig = fmt.Sprintf(`chain_id = ""
home = "%s"
node = "%s"
output = "text"
trace = false
trust_node = true
`, f.gaiacliHome, node)
	config, err = ioutil.ReadFile(path.Join(f.gaiacliHome, "config", "config.toml"))
	require.NoError(t, err)
	require.Equal(t, expectedConfig, string(config))
=======
`, chainID, node)
	require.Equal(t, expectedConfig, string(config))
	cleanupDirs(gaiadHome, gaiacliHome)
}

//___________________________________________________________________________________
// helper methods

func getTestingHomeDirs(name string) (string, string) {
	tmpDir := os.TempDir()
	gaiadHome := fmt.Sprintf("%s%s%s%s.test_gaiad", tmpDir, string(os.PathSeparator), name, string(os.PathSeparator))
	gaiacliHome := fmt.Sprintf("%s%s%s%s.test_gaiacli", tmpDir, string(os.PathSeparator), name, string(os.PathSeparator))
	return gaiadHome, gaiacliHome
}

func initializeFixtures(t *testing.T) (chainID, servAddr, port, gaiadHome, gaiacliHome, p2pAddr string) {
	gaiadHome, gaiacliHome = getTestingHomeDirs(t.Name())
	tests.ExecuteT(t, fmt.Sprintf("gaiad --home=%s unsafe-reset-all", gaiadHome), "")
	os.RemoveAll(filepath.Join(gaiadHome, "config", "gentx"))
	executeWrite(t, fmt.Sprintf("gaiacli keys delete --home=%s foo", gaiacliHome), app.DefaultKeyPass)
	executeWrite(t, fmt.Sprintf("gaiacli keys delete --home=%s bar", gaiacliHome), app.DefaultKeyPass)
	executeWriteCheckErr(t, fmt.Sprintf("gaiacli keys add --home=%s foo", gaiacliHome), app.DefaultKeyPass)
	executeWriteCheckErr(t, fmt.Sprintf("gaiacli keys add --home=%s bar", gaiacliHome), app.DefaultKeyPass)
	executeWriteCheckErr(t, fmt.Sprintf("gaiacli config --home=%s output json", gaiacliHome))
	fooAddr, _ := executeGetAddrPK(t, fmt.Sprintf("gaiacli keys show foo --home=%s", gaiacliHome))
	chainID = executeInit(t, fmt.Sprintf("gaiad init -o --moniker=foo --home=%s", gaiadHome))

	executeWriteCheckErr(t, fmt.Sprintf(
		"gaiad add-genesis-account %s 150%s,1000fooToken --home=%s", fooAddr, stakeTypes.DefaultBondDenom, gaiadHome))
	executeWrite(t, fmt.Sprintf("cat %s%sconfig%sgenesis.json", gaiadHome, string(os.PathSeparator), string(os.PathSeparator)))
	executeWriteCheckErr(t, fmt.Sprintf(
		"gaiad gentx --name=foo --home=%s --home-client=%s", gaiadHome, gaiacliHome), app.DefaultKeyPass)
	executeWriteCheckErr(t, fmt.Sprintf("gaiad collect-gentxs --home=%s", gaiadHome), app.DefaultKeyPass)
	// get a free port, also setup some common flags
	servAddr, port, err := server.FreeTCPAddr()
	require.NoError(t, err)
	p2pAddr, _, err = server.FreeTCPAddr()
	require.NoError(t, err)
	return
}

func unmarshalStdTx(t *testing.T, s string) (stdTx auth.StdTx) {
	cdc := app.MakeCodec()
	require.Nil(t, cdc.UnmarshalJSON([]byte(s), &stdTx))
	return
}

func writeToNewTempFile(t *testing.T, s string) *os.File {
	fp, err := ioutil.TempFile(os.TempDir(), "cosmos_cli_test_")
	require.Nil(t, err)
	_, err = fp.WriteString(s)
	require.Nil(t, err)
	return fp
}

func readGenesisFile(t *testing.T, genFile string) types.GenesisDoc {
	var genDoc types.GenesisDoc
	fp, err := os.Open(genFile)
	require.NoError(t, err)
	fileContents, err := ioutil.ReadAll(fp)
	require.NoError(t, err)
	defer fp.Close()
	err = codec.Cdc.UnmarshalJSON(fileContents, &genDoc)
	require.NoError(t, err)
	return genDoc
}

//___________________________________________________________________________________
// executors

func executeWriteCheckErr(t *testing.T, cmdStr string, writes ...string) {
	require.True(t, executeWrite(t, cmdStr, writes...))
}

func executeWrite(t *testing.T, cmdStr string, writes ...string) (exitSuccess bool) {
	exitSuccess, _, _ = executeWriteRetStdStreams(t, cmdStr, writes...)
	return
}

func executeWriteRetStdStreams(t *testing.T, cmdStr string, writes ...string) (bool, string, string) {
	proc := tests.GoExecuteT(t, cmdStr)

	for _, write := range writes {
		_, err := proc.StdinPipe.Write([]byte(write + "\n"))
		require.NoError(t, err)
	}
	stdout, stderr, err := proc.ReadAll()
	if err != nil {
		fmt.Println("Err on proc.ReadAll()", err, cmdStr)
	}
	// Log output.
	if len(stdout) > 0 {
		t.Log("Stdout:", cmn.Green(string(stdout)))
	}
	if len(stderr) > 0 {
		t.Log("Stderr:", cmn.Red(string(stderr)))
	}

	proc.Wait()
	return proc.ExitState.Success(), string(stdout), string(stderr)
}

func executeInit(t *testing.T, cmdStr string) (chainID string) {
	_, stderr := tests.ExecuteT(t, cmdStr, app.DefaultKeyPass)

	var initRes map[string]json.RawMessage
	err := json.Unmarshal([]byte(stderr), &initRes)
	require.NoError(t, err)

	err = json.Unmarshal(initRes["chain_id"], &chainID)
	require.NoError(t, err)

	return
}

func executeGetAddrPK(t *testing.T, cmdStr string) (sdk.AccAddress, crypto.PubKey) {
	out, _ := tests.ExecuteT(t, cmdStr, "")
	var ko keys.KeyOutput
	keys.UnmarshalJSON([]byte(out), &ko)

	pk, err := sdk.GetAccPubKeyBech32(ko.PubKey)
	require.NoError(t, err)

	accAddr, err := sdk.AccAddressFromBech32(ko.Address)
	require.NoError(t, err)

	return accAddr, pk
}

func executeGetAccount(t *testing.T, cmdStr string) auth.BaseAccount {
	out, _ := tests.ExecuteT(t, cmdStr, "")
	var initRes map[string]json.RawMessage
	err := json.Unmarshal([]byte(out), &initRes)
	require.NoError(t, err, "out %v, err %v", out, err)
	value := initRes["value"]
	var acc auth.BaseAccount
	cdc := codec.New()
	codec.RegisterCrypto(cdc)
	err = cdc.UnmarshalJSON(value, &acc)
	require.NoError(t, err, "value %v, err %v", string(value), err)
	return acc
}

//___________________________________________________________________________________
// txs

func executeGetTxs(t *testing.T, cmdStr string) []tx.Info {
	out, _ := tests.ExecuteT(t, cmdStr, "")
	var txs []tx.Info
	cdc := app.MakeCodec()
	err := cdc.UnmarshalJSON([]byte(out), &txs)
	require.NoError(t, err, "out %v\n, err %v", out, err)
	return txs
}

//___________________________________________________________________________________
// stake

func executeGetValidator(t *testing.T, cmdStr string) stake.Validator {
	out, _ := tests.ExecuteT(t, cmdStr, "")
	var validator stake.Validator
	cdc := app.MakeCodec()
	err := cdc.UnmarshalJSON([]byte(out), &validator)
	require.NoError(t, err, "out %v\n, err %v", out, err)
	return validator
}

func executeGetValidatorUnbondingDelegations(t *testing.T, cmdStr string) []stake.UnbondingDelegation {
	out, _ := tests.ExecuteT(t, cmdStr, "")
	var ubds []stake.UnbondingDelegation
	cdc := app.MakeCodec()
	err := cdc.UnmarshalJSON([]byte(out), &ubds)
	require.NoError(t, err, "out %v\n, err %v", out, err)
	return ubds
}

func executeGetValidatorRedelegations(t *testing.T, cmdStr string) []stake.Redelegation {
	out, _ := tests.ExecuteT(t, cmdStr, "")
	var reds []stake.Redelegation
	cdc := app.MakeCodec()
	err := cdc.UnmarshalJSON([]byte(out), &reds)
	require.NoError(t, err, "out %v\n, err %v", out, err)
	return reds
}

func executeGetValidatorDelegations(t *testing.T, cmdStr string) []stake.Delegation {
	out, _ := tests.ExecuteT(t, cmdStr, "")
	var delegations []stake.Delegation
	cdc := app.MakeCodec()
	err := cdc.UnmarshalJSON([]byte(out), &delegations)
	require.NoError(t, err, "out %v\n, err %v", out, err)
	return delegations
}

func executeGetPool(t *testing.T, cmdStr string) stake.Pool {
	out, _ := tests.ExecuteT(t, cmdStr, "")
	var pool stake.Pool
	cdc := app.MakeCodec()
	err := cdc.UnmarshalJSON([]byte(out), &pool)
	require.NoError(t, err, "out %v\n, err %v", out, err)
	return pool
}

func executeGetParams(t *testing.T, cmdStr string) stake.Params {
	out, _ := tests.ExecuteT(t, cmdStr, "")
	var params stake.Params
	cdc := app.MakeCodec()
	err := cdc.UnmarshalJSON([]byte(out), &params)
	require.NoError(t, err, "out %v\n, err %v", out, err)
	return params
}

//___________________________________________________________________________________
// gov

func executeGetDepositParam(t *testing.T, cmdStr string) gov.DepositParams {
	out, _ := tests.ExecuteT(t, cmdStr, "")
	var depositParam gov.DepositParams
	cdc := app.MakeCodec()
	err := cdc.UnmarshalJSON([]byte(out), &depositParam)
	require.NoError(t, err, "out %v\n, err %v", out, err)
	return depositParam
}

func executeGetVotingParam(t *testing.T, cmdStr string) gov.VotingParams {
	out, _ := tests.ExecuteT(t, cmdStr, "")
	var votingParam gov.VotingParams
	cdc := app.MakeCodec()
	err := cdc.UnmarshalJSON([]byte(out), &votingParam)
	require.NoError(t, err, "out %v\n, err %v", out, err)
	return votingParam
}

func executeGetTallyingParam(t *testing.T, cmdStr string) gov.TallyParams {
	out, _ := tests.ExecuteT(t, cmdStr, "")
	var tallyingParam gov.TallyParams
	cdc := app.MakeCodec()
	err := cdc.UnmarshalJSON([]byte(out), &tallyingParam)
	require.NoError(t, err, "out %v\n, err %v", out, err)
	return tallyingParam
}

func executeGetProposal(t *testing.T, cmdStr string) gov.Proposal {
	out, _ := tests.ExecuteT(t, cmdStr, "")
	var proposal gov.Proposal
	cdc := app.MakeCodec()
	err := cdc.UnmarshalJSON([]byte(out), &proposal)
	require.NoError(t, err, "out %v\n, err %v", out, err)
	return proposal
}

func executeGetVote(t *testing.T, cmdStr string) gov.Vote {
	out, _ := tests.ExecuteT(t, cmdStr, "")
	var vote gov.Vote
	cdc := app.MakeCodec()
	err := cdc.UnmarshalJSON([]byte(out), &vote)
	require.NoError(t, err, "out %v\n, err %v", out, err)
	return vote
}

func executeGetVotes(t *testing.T, cmdStr string) []gov.Vote {
	out, _ := tests.ExecuteT(t, cmdStr, "")
	var votes []gov.Vote
	cdc := app.MakeCodec()
	err := cdc.UnmarshalJSON([]byte(out), &votes)
	require.NoError(t, err, "out %v\n, err %v", out, err)
	return votes
}

func executeGetDeposit(t *testing.T, cmdStr string) gov.Deposit {
	out, _ := tests.ExecuteT(t, cmdStr, "")
	var deposit gov.Deposit
	cdc := app.MakeCodec()
	err := cdc.UnmarshalJSON([]byte(out), &deposit)
	require.NoError(t, err, "out %v\n, err %v", out, err)
	return deposit
}

func executeGetDeposits(t *testing.T, cmdStr string) []gov.Deposit {
	out, _ := tests.ExecuteT(t, cmdStr, "")
	var deposits []gov.Deposit
	cdc := app.MakeCodec()
	err := cdc.UnmarshalJSON([]byte(out), &deposits)
	require.NoError(t, err, "out %v\n, err %v", out, err)
	return deposits
}
>>>>>>> d32e4a9f

	// Cleanup on success
	f.CleanupDirs()
}<|MERGE_RESOLUTION|>--- conflicted
+++ resolved
@@ -18,31 +18,17 @@
 )
 
 func TestGaiaCLIMinimumFees(t *testing.T) {
-<<<<<<< HEAD
-	// t.Parallel()
-	f := InitFixtures(t)
-=======
-	t.Parallel()
-	chainID, servAddr, port, gaiadHome, gaiacliHome, p2pAddr := initializeFixtures(t)
-	flags := fmt.Sprintf("--home=%s --node=%v --chain-id=%v", gaiacliHome, servAddr, chainID)
-
-	// start gaiad server with minimum fees
-	proc := tests.GoExecuteTWithStdout(t, fmt.Sprintf("gaiad start --home=%s --rpc.laddr=%v --p2p.laddr=%v --minimum_fees=2feeToken", gaiadHome, servAddr, p2pAddr))
->>>>>>> d32e4a9f
+	// t.Parallel()
+	f := InitFixtures(t)
 
 	// start gaiad server with minimum fees and wait for start
 	proc := f.StartGaiad(t, "--minimum_fees=2feeToken")
 	defer proc.Stop(false)
 
-<<<<<<< HEAD
 	// Pull the two addresses
 	fooAddr := f.GetKeyAddress(keyFoo)
 	barAddr := f.GetKeyAddress(keyBar)
-=======
-	fooAddr, _ := executeGetAddrPK(t, fmt.Sprintf("gaiacli keys show foo --home=%s", gaiacliHome))
-	barAddr, _ := executeGetAddrPK(t, fmt.Sprintf("gaiacli keys show bar --home=%s", gaiacliHome))
->>>>>>> d32e4a9f
-
+  
 	// Get account balance and ensure correctness
 	fooAcc := f.GetAccount(fooAddr)
 	require.Equal(t, int64(50), fooAcc.GetCoins().AmountOf(bondDenom).Int64())
@@ -56,31 +42,17 @@
 }
 
 func TestGaiaCLIFeesDeduction(t *testing.T) {
-<<<<<<< HEAD
-	// t.Parallel()
-	f := InitFixtures(t)
-=======
-	t.Parallel()
-	chainID, servAddr, port, gaiadHome, gaiacliHome, p2pAddr := initializeFixtures(t)
-	flags := fmt.Sprintf("--home=%s --node=%v --chain-id=%v", gaiacliHome, servAddr, chainID)
-
-	// start gaiad server with minimum fees
-	proc := tests.GoExecuteTWithStdout(t, fmt.Sprintf("gaiad start --home=%s --rpc.laddr=%v --p2p.laddr=%v --minimum_fees=1fooToken", gaiadHome, servAddr, p2pAddr))
->>>>>>> d32e4a9f
+	// t.Parallel()
+	f := InitFixtures(t)
 
 	// Start gaiad with proper args and wait for start
 	proc := f.StartGaiad(t)
 	t.Log("Starting gaiad")
 	defer proc.Stop(false)
 
-<<<<<<< HEAD
 	// Pull the two addresses
 	fooAddr := f.GetKeyAddress(keyFoo)
 	barAddr := f.GetKeyAddress(keyBar)
-=======
-	fooAddr, _ := executeGetAddrPK(t, fmt.Sprintf("gaiacli keys show foo --home=%s", gaiacliHome))
-	barAddr, _ := executeGetAddrPK(t, fmt.Sprintf("gaiacli keys show bar --home=%s", gaiacliHome))
->>>>>>> d32e4a9f
 
 	// Account balance should exist
 	fooAcc := f.GetAccount(fooAddr)
@@ -119,31 +91,17 @@
 }
 
 func TestGaiaCLISend(t *testing.T) {
-<<<<<<< HEAD
 	// t.Parallel()
 	f := InitFixtures(t)
 
 	// start gaiad server
 	proc := f.StartGaiad(t)
 	t.Log("Starting gaiad")
-=======
-	t.Parallel()
-	chainID, servAddr, port, gaiadHome, gaiacliHome, p2pAddr := initializeFixtures(t)
-	flags := fmt.Sprintf("--home=%s --node=%v --chain-id=%v", gaiacliHome, servAddr, chainID)
-
-	// start gaiad server
-	proc := tests.GoExecuteTWithStdout(t, fmt.Sprintf("gaiad start --home=%s --rpc.laddr=%v --p2p.laddr=%v", gaiadHome, servAddr, p2pAddr))
->>>>>>> d32e4a9f
-	defer proc.Stop(false)
-
-<<<<<<< HEAD
+	defer proc.Stop(false)
+
 	// Pull the two addresses
 	fooAddr := f.GetKeyAddress(keyFoo)
 	barAddr := f.GetKeyAddress(keyBar)
-=======
-	fooAddr, _ := executeGetAddrPK(t, fmt.Sprintf("gaiacli keys show foo --home=%s", gaiacliHome))
-	barAddr, _ := executeGetAddrPK(t, fmt.Sprintf("gaiacli keys show bar --home=%s", gaiacliHome))
->>>>>>> d32e4a9f
 
 	// Ensure foo has enough coins
 	fooAcc := f.GetAccount(fooAddr)
@@ -192,33 +150,19 @@
 }
 
 func TestGaiaCLIGasAuto(t *testing.T) {
-<<<<<<< HEAD
 	// t.Parallel()
 	f := InitFixtures(t)
 
 	// start gaiad server
 	proc := f.StartGaiad(t)
 	t.Log("Starting gaiad")
-=======
-	t.Parallel()
-	chainID, servAddr, port, gaiadHome, gaiacliHome, p2pAddr := initializeFixtures(t)
-	flags := fmt.Sprintf("--home=%s --node=%v --chain-id=%v", gaiacliHome, servAddr, chainID)
-
-	// start gaiad server
-	proc := tests.GoExecuteTWithStdout(t, fmt.Sprintf("gaiad start --home=%s --rpc.laddr=%v --p2p.laddr=%v", gaiadHome, servAddr, p2pAddr))
-
->>>>>>> d32e4a9f
+
 	defer proc.Stop(false)
 	cdc := app.MakeCodec()
 
-<<<<<<< HEAD
 	// Pull the two addresses
 	fooAddr := f.GetKeyAddress(keyFoo)
 	barAddr := f.GetKeyAddress(keyBar)
-=======
-	fooAddr, _ := executeGetAddrPK(t, fmt.Sprintf("gaiacli keys show foo --home=%s", gaiacliHome))
-	barAddr, _ := executeGetAddrPK(t, fmt.Sprintf("gaiacli keys show bar --home=%s", gaiacliHome))
->>>>>>> d32e4a9f
 
 	// Ensure balance is correct
 	fooAcc := f.GetAccount(fooAddr)
@@ -261,33 +205,19 @@
 }
 
 func TestGaiaCLICreateValidator(t *testing.T) {
-<<<<<<< HEAD
-	// t.Parallel()
-	f := InitFixtures(t)
-=======
-	t.Parallel()
-	chainID, servAddr, port, gaiadHome, gaiacliHome, p2pAddr := initializeFixtures(t)
-	flags := fmt.Sprintf("--home=%s --chain-id=%v --node=%s", gaiacliHome, chainID, servAddr)
-
-	// start gaiad server
-	proc := tests.GoExecuteTWithStdout(t, fmt.Sprintf("gaiad start --home=%s --rpc.laddr=%v --p2p.laddr=%v", gaiadHome, servAddr, p2pAddr))
->>>>>>> d32e4a9f
+	// t.Parallel()
+	f := InitFixtures(t)
 
 	// Start gaiad server
 	proc := f.StartGaiad(t)
 	t.Log("Starting gaiad")
 	defer proc.Stop(false)
 
-<<<<<<< HEAD
 	// Pull the two addresses
 	fooAddr := f.GetKeyAddress(keyFoo)
 	barAddr := f.GetKeyAddress(keyBar)
 
 	// Generate a new consensus public key
-=======
-	fooAddr, _ := executeGetAddrPK(t, fmt.Sprintf("gaiacli keys show foo --home=%s", gaiacliHome))
-	barAddr, _ := executeGetAddrPK(t, fmt.Sprintf("gaiacli keys show bar --home=%s", gaiacliHome))
->>>>>>> d32e4a9f
 	consPubKey := sdk.MustBech32ifyConsPub(ed25519.GenPrivKey().PubKey())
 
 	// Send some coins to bar
@@ -338,7 +268,6 @@
 	barAcc = f.GetAccount(barAddr)
 	require.Equal(t, int64(8), barAcc.GetCoins().AmountOf(bondDenom).Int64(), "%v", barAcc)
 
-<<<<<<< HEAD
 	// Fetch validator details and check them
 	validator := f.executeGetValidator(t, sdk.ValAddress(barAddr))
 	require.Equal(t, validator.OperatorAddr, sdk.ValAddress(barAddr))
@@ -346,13 +275,6 @@
 
 	// Fetch delegations to the barAddr and test response
 	validatorDelegations := f.executeGetValidatorDelegations(t, sdk.ValAddress(barAddr))
-=======
-	validator := executeGetValidator(t, fmt.Sprintf("gaiacli query stake validator %s %v", sdk.ValAddress(barAddr), flags))
-	require.Equal(t, validator.OperatorAddr, sdk.ValAddress(barAddr))
-	require.True(sdk.DecEq(t, sdk.NewDec(2), validator.Tokens))
-
-	validatorDelegations := executeGetValidatorDelegations(t, fmt.Sprintf("gaiacli query stake delegations-to %s %v", sdk.ValAddress(barAddr), flags))
->>>>>>> d32e4a9f
 	require.Len(t, validatorDelegations, 1)
 	require.NotZero(t, validatorDelegations[0].Shares)
 
@@ -361,7 +283,6 @@
 	require.True(t, success)
 	tests.WaitForNextNBlocksTM(1, f.port)
 
-<<<<<<< HEAD
 	// Ensure that validator has right amount of tokens
 	validator = f.executeGetValidator(t, sdk.ValAddress(barAddr))
 	require.Equal(t, "1.0000000000", validator.Tokens.String())
@@ -377,24 +298,6 @@
 
 	// Ensure that the staking pool is correct state
 	pool := f.executeGetPool(t)
-=======
-	/* // this won't be what we expect because we've only started unbonding, haven't completed
-	barAcc = executeGetAccount(t, fmt.Sprintf("gaiacli query account %v %v", barCech, flags))
-	require.Equal(t, int64(9), barAcc.GetCoins().AmountOf(stakeTypes.DefaultBondDenom).Int64(), "%v", barAcc)
-	*/
-	validator = executeGetValidator(t, fmt.Sprintf("gaiacli query stake validator %s %v", sdk.ValAddress(barAddr), flags))
-	require.Equal(t, "1.0000000000", validator.Tokens.String())
-
-	validatorUbds := executeGetValidatorUnbondingDelegations(t,
-		fmt.Sprintf("gaiacli query stake unbonding-delegations-from %s %v", sdk.ValAddress(barAddr), flags))
-	require.Len(t, validatorUbds, 1)
-	require.Equal(t, "1", validatorUbds[0].Balance.Amount.String())
-
-	params := executeGetParams(t, fmt.Sprintf("gaiacli query stake parameters %v", flags))
-	require.True(t, defaultParams.Equal(params))
-
-	pool := executeGetPool(t, fmt.Sprintf("gaiacli query stake pool %v", flags))
->>>>>>> d32e4a9f
 	require.Equal(t, initialPool.BondedTokens, pool.BondedTokens)
 
 	// Cleanup on success
@@ -402,17 +305,8 @@
 }
 
 func TestGaiaCLISubmitProposal(t *testing.T) {
-<<<<<<< HEAD
-	// t.Parallel()
-	f := InitFixtures(t)
-=======
-	t.Parallel()
-	chainID, servAddr, port, gaiadHome, gaiacliHome, p2pAddr := initializeFixtures(t)
-	flags := fmt.Sprintf("--home=%s --node=%v --chain-id=%v", gaiacliHome, servAddr, chainID)
-
-	// start gaiad server
-	proc := tests.GoExecuteTWithStdout(t, fmt.Sprintf("gaiad start --home=%s --rpc.laddr=%v --p2p.laddr=%v", gaiadHome, servAddr, p2pAddr))
->>>>>>> d32e4a9f
+	// t.Parallel()
+	f := InitFixtures(t)
 
 	// Start gaiad server
 	proc := f.StartGaiad(t)
@@ -423,14 +317,10 @@
 	f.executeGetVotingParam(t)
 	f.executeGetTallyingParam(t)
 
-<<<<<<< HEAD
 	// Get foo and ensure balance is correct
 	fooAddr := f.GetKeyAddress(keyFoo)
 	fooAcc := f.GetAccount(fooAddr)
 	require.Equal(t, int64(50), fooAcc.GetCoins().AmountOf(bondDenom).Int64())
-=======
-	fooAddr, _ := executeGetAddrPK(t, fmt.Sprintf("gaiacli keys show foo --home=%s", gaiacliHome))
->>>>>>> d32e4a9f
 
 	proposalsQuery, _ := tests.ExecuteT(t, fmt.Sprintf("gaiacli query gov proposals %v", f.GaiaCliFlags()), "")
 	require.Equal(t, "No matching proposals found", proposalsQuery)
@@ -467,12 +357,8 @@
 	fooAcc = f.GetAccount(fooAddr)
 	require.Equal(t, int64(45), fooAcc.GetCoins().AmountOf(bondDenom).Int64())
 
-<<<<<<< HEAD
 	// Fetch proposal details and ensure they are correct
 	proposal1 := f.executeGetProposal(t, 1)
-=======
-	proposal1 := executeGetProposal(t, fmt.Sprintf("gaiacli query gov proposal 1 %v", flags))
->>>>>>> d32e4a9f
 	require.Equal(t, uint64(1), proposal1.GetProposalID())
 	require.Equal(t, gov.StatusDepositPeriod, proposal1.GetStatus())
 
@@ -480,20 +366,12 @@
 	proposalsQuery, _ = tests.ExecuteT(t, fmt.Sprintf("gaiacli query gov proposals %v", f.GaiadFlags()), "")
 	require.Equal(t, "  1 - Test", proposalsQuery)
 
-<<<<<<< HEAD
 	// Fetch amount deposited to the proposal and ensure correct
 	deposit := f.executeGetDeposit(t, 1, fooAddr)
 	require.Equal(t, int64(5), deposit.Amount.AmountOf(bondDenom).Int64())
 
 	// Make a deposit to the proposal
 	depositStr := fmt.Sprintf("gaiacli tx gov deposit --proposal-id 1 --deposit %s %v", fmt.Sprintf("10%s", bondDenom), f.GaiaCliFlags())
-=======
-	deposit := executeGetDeposit(t,
-		fmt.Sprintf("gaiacli query gov deposit 1 %s %v", fooAddr, flags))
-	require.Equal(t, int64(5), deposit.Amount.AmountOf(stakeTypes.DefaultBondDenom).Int64())
-
-	depositStr := fmt.Sprintf("gaiacli tx gov deposit 1 %s %v", fmt.Sprintf("10%s", stakeTypes.DefaultBondDenom), flags)
->>>>>>> d32e4a9f
 	depositStr += fmt.Sprintf(" --from=%s", "foo")
 
 	// Test generate only
@@ -509,25 +387,14 @@
 	executeWrite(t, depositStr, app.DefaultKeyPass)
 	tests.WaitForNextNBlocksTM(1, f.port)
 
-<<<<<<< HEAD
 	// Query the deposit and ensure that it is correct
 	deposits := f.executeGetDeposits(t, 1)
-=======
-	// test query deposit
-	deposits := executeGetDeposits(t, fmt.Sprintf("gaiacli query gov deposits 1 %v", flags))
->>>>>>> d32e4a9f
 	require.Len(t, deposits, 1)
 	require.Equal(t, int64(15), deposits[0].Amount.AmountOf(bondDenom).Int64())
 
-<<<<<<< HEAD
 	// Get the deposit and ensure correct
 	deposit = f.executeGetDeposit(t, 1, fooAddr)
 	require.Equal(t, int64(15), deposit.Amount.AmountOf(bondDenom).Int64())
-=======
-	deposit = executeGetDeposit(t,
-		fmt.Sprintf("gaiacli query gov deposit 1 %s %v", fooAddr, flags))
-	require.Equal(t, int64(15), deposit.Amount.AmountOf(stakeTypes.DefaultBondDenom).Int64())
->>>>>>> d32e4a9f
 
 	// Ensure that transaction has appropriate tags
 	txs = f.executeGetTxs(t, "action:deposit", fmt.Sprintf("depositor:%s", fooAddr))
@@ -537,21 +404,12 @@
 	fooAcc = f.GetAccount(fooAddr)
 	require.Equal(t, int64(35), fooAcc.GetCoins().AmountOf(bondDenom).Int64())
 
-<<<<<<< HEAD
 	// Ensure that proposal has entered the voting period
 	proposal1 = f.executeGetProposal(t, 1)
 	require.Equal(t, uint64(1), proposal1.GetProposalID())
 	require.Equal(t, gov.StatusVotingPeriod, proposal1.GetStatus())
 
 	voteStr := fmt.Sprintf("gaiacli tx gov vote --proposal-id 1 --option Yes %v", f.GaiaCliFlags())
-=======
-	require.Equal(t, int64(35), fooAcc.GetCoins().AmountOf(stakeTypes.DefaultBondDenom).Int64())
-	proposal1 = executeGetProposal(t, fmt.Sprintf("gaiacli query gov proposal 1 %v", flags))
-	require.Equal(t, uint64(1), proposal1.GetProposalID())
-	require.Equal(t, gov.StatusVotingPeriod, proposal1.GetStatus())
-
-	voteStr := fmt.Sprintf("gaiacli tx gov vote 1 Yes %v", flags)
->>>>>>> d32e4a9f
 	voteStr += fmt.Sprintf(" --from=%s", "foo")
 
 	// Test generate only
@@ -566,7 +424,6 @@
 	executeWrite(t, voteStr, app.DefaultKeyPass)
 	tests.WaitForNextNBlocksTM(1, f.port)
 
-<<<<<<< HEAD
 	// Fetch the vote details and ensure correct
 	vote := f.executeGetVote(t, 1, fooAddr)
 	require.Equal(t, uint64(1), vote.ProposalID)
@@ -574,13 +431,6 @@
 
 	// Fetch details for all votes and ensure they are correct
 	votes := f.executeGetVotes(t, 1)
-=======
-	vote := executeGetVote(t, fmt.Sprintf("gaiacli query gov vote 1 %s %v", fooAddr, flags))
-	require.Equal(t, uint64(1), vote.ProposalID)
-	require.Equal(t, gov.OptionYes, vote.Option)
-
-	votes := executeGetVotes(t, fmt.Sprintf("gaiacli query gov votes 1 %v", flags))
->>>>>>> d32e4a9f
 	require.Len(t, votes, 1)
 	require.Equal(t, uint64(1), votes[0].ProposalID)
 	require.Equal(t, gov.OptionYes, votes[0].Option)
@@ -614,33 +464,18 @@
 }
 
 func TestGaiaCLISendGenerateSignAndBroadcast(t *testing.T) {
-<<<<<<< HEAD
 	// t.Parallel()
 	f := InitFixtures(t)
 
 	// start gaiad server
 	proc := f.StartGaiad(t)
 	t.Log("Starting gaiad")
-=======
-	t.Parallel()
-	chainID, servAddr, port, gaiadHome, gaiacliHome, p2pAddr := initializeFixtures(t)
-	flags := fmt.Sprintf("--home=%s --node=%v --chain-id=%v", gaiacliHome, servAddr, chainID)
-
-	// start gaiad server
-	proc := tests.GoExecuteTWithStdout(t, fmt.Sprintf("gaiad start --home=%s --rpc.laddr=%v --p2p.laddr=%v", gaiadHome, servAddr, p2pAddr))
-
->>>>>>> d32e4a9f
 	defer proc.Stop(false)
 	cdc := app.MakeCodec()
 
-<<<<<<< HEAD
 	// Pull the two addresses
 	fooAddr := f.GetKeyAddress(keyFoo)
 	barAddr := f.GetKeyAddress(keyBar)
-=======
-	fooAddr, _ := executeGetAddrPK(t, fmt.Sprintf("gaiacli keys show foo --home=%s", gaiacliHome))
-	barAddr, _ := executeGetAddrPK(t, fmt.Sprintf("gaiacli keys show bar --home=%s", gaiacliHome))
->>>>>>> d32e4a9f
 
 	// Test generate sendTx with default gas
 	response := f.sendCoinsResponse(t, bondDenomTokens(10), keyFoo, barAddr, "--generate-only")
@@ -718,30 +553,17 @@
 }
 
 func TestGaiaCLIConfig(t *testing.T) {
-<<<<<<< HEAD
 	// t.Parallel()
 	f := InitFixtures(t)
 	node := fmt.Sprintf("%s:%s", f.rpcAddr, f.port)
 	executeWrite(t, fmt.Sprintf("gaiacli --home=%s config", f.gaiadHome), f.gaiacliHome, node, "y")
 	config, err := ioutil.ReadFile(path.Join(f.gaiacliHome, "config", "config.toml"))
-=======
-	t.Parallel()
-	chainID, servAddr, port, gaiadHome, gaiacliHome, _ := initializeFixtures(t)
-	node := fmt.Sprintf("%s:%s", servAddr, port)
-	executeWrite(t, fmt.Sprintf(`gaiacli --home=%s config node %s`, gaiacliHome, node))
-	executeWrite(t, fmt.Sprintf(`gaiacli --home=%s config output text`, gaiacliHome))
-	executeWrite(t, fmt.Sprintf(`gaiacli --home=%s config trust_node true`, gaiacliHome))
-	executeWrite(t, fmt.Sprintf(`gaiacli --home=%s config chain_id %s`, gaiacliHome, chainID))
-	executeWrite(t, fmt.Sprintf(`gaiacli --home=%s config trace false`, gaiacliHome))
-	config, err := ioutil.ReadFile(path.Join(gaiacliHome, "config", "config.toml"))
->>>>>>> d32e4a9f
 	require.NoError(t, err)
 	expectedConfig := fmt.Sprintf(`chain_id = "%s"
 node = "%s"
 output = "text"
 trace = false
 trust_node = true
-<<<<<<< HEAD
 `, f.chainID, f.gaiacliHome, node)
 	require.Equal(t, expectedConfig, string(config))
 	// ensure a backup gets created
@@ -764,294 +586,6 @@
 	config, err = ioutil.ReadFile(path.Join(f.gaiacliHome, "config", "config.toml"))
 	require.NoError(t, err)
 	require.Equal(t, expectedConfig, string(config))
-=======
-`, chainID, node)
-	require.Equal(t, expectedConfig, string(config))
-	cleanupDirs(gaiadHome, gaiacliHome)
-}
-
-//___________________________________________________________________________________
-// helper methods
-
-func getTestingHomeDirs(name string) (string, string) {
-	tmpDir := os.TempDir()
-	gaiadHome := fmt.Sprintf("%s%s%s%s.test_gaiad", tmpDir, string(os.PathSeparator), name, string(os.PathSeparator))
-	gaiacliHome := fmt.Sprintf("%s%s%s%s.test_gaiacli", tmpDir, string(os.PathSeparator), name, string(os.PathSeparator))
-	return gaiadHome, gaiacliHome
-}
-
-func initializeFixtures(t *testing.T) (chainID, servAddr, port, gaiadHome, gaiacliHome, p2pAddr string) {
-	gaiadHome, gaiacliHome = getTestingHomeDirs(t.Name())
-	tests.ExecuteT(t, fmt.Sprintf("gaiad --home=%s unsafe-reset-all", gaiadHome), "")
-	os.RemoveAll(filepath.Join(gaiadHome, "config", "gentx"))
-	executeWrite(t, fmt.Sprintf("gaiacli keys delete --home=%s foo", gaiacliHome), app.DefaultKeyPass)
-	executeWrite(t, fmt.Sprintf("gaiacli keys delete --home=%s bar", gaiacliHome), app.DefaultKeyPass)
-	executeWriteCheckErr(t, fmt.Sprintf("gaiacli keys add --home=%s foo", gaiacliHome), app.DefaultKeyPass)
-	executeWriteCheckErr(t, fmt.Sprintf("gaiacli keys add --home=%s bar", gaiacliHome), app.DefaultKeyPass)
-	executeWriteCheckErr(t, fmt.Sprintf("gaiacli config --home=%s output json", gaiacliHome))
-	fooAddr, _ := executeGetAddrPK(t, fmt.Sprintf("gaiacli keys show foo --home=%s", gaiacliHome))
-	chainID = executeInit(t, fmt.Sprintf("gaiad init -o --moniker=foo --home=%s", gaiadHome))
-
-	executeWriteCheckErr(t, fmt.Sprintf(
-		"gaiad add-genesis-account %s 150%s,1000fooToken --home=%s", fooAddr, stakeTypes.DefaultBondDenom, gaiadHome))
-	executeWrite(t, fmt.Sprintf("cat %s%sconfig%sgenesis.json", gaiadHome, string(os.PathSeparator), string(os.PathSeparator)))
-	executeWriteCheckErr(t, fmt.Sprintf(
-		"gaiad gentx --name=foo --home=%s --home-client=%s", gaiadHome, gaiacliHome), app.DefaultKeyPass)
-	executeWriteCheckErr(t, fmt.Sprintf("gaiad collect-gentxs --home=%s", gaiadHome), app.DefaultKeyPass)
-	// get a free port, also setup some common flags
-	servAddr, port, err := server.FreeTCPAddr()
-	require.NoError(t, err)
-	p2pAddr, _, err = server.FreeTCPAddr()
-	require.NoError(t, err)
-	return
-}
-
-func unmarshalStdTx(t *testing.T, s string) (stdTx auth.StdTx) {
-	cdc := app.MakeCodec()
-	require.Nil(t, cdc.UnmarshalJSON([]byte(s), &stdTx))
-	return
-}
-
-func writeToNewTempFile(t *testing.T, s string) *os.File {
-	fp, err := ioutil.TempFile(os.TempDir(), "cosmos_cli_test_")
-	require.Nil(t, err)
-	_, err = fp.WriteString(s)
-	require.Nil(t, err)
-	return fp
-}
-
-func readGenesisFile(t *testing.T, genFile string) types.GenesisDoc {
-	var genDoc types.GenesisDoc
-	fp, err := os.Open(genFile)
-	require.NoError(t, err)
-	fileContents, err := ioutil.ReadAll(fp)
-	require.NoError(t, err)
-	defer fp.Close()
-	err = codec.Cdc.UnmarshalJSON(fileContents, &genDoc)
-	require.NoError(t, err)
-	return genDoc
-}
-
-//___________________________________________________________________________________
-// executors
-
-func executeWriteCheckErr(t *testing.T, cmdStr string, writes ...string) {
-	require.True(t, executeWrite(t, cmdStr, writes...))
-}
-
-func executeWrite(t *testing.T, cmdStr string, writes ...string) (exitSuccess bool) {
-	exitSuccess, _, _ = executeWriteRetStdStreams(t, cmdStr, writes...)
-	return
-}
-
-func executeWriteRetStdStreams(t *testing.T, cmdStr string, writes ...string) (bool, string, string) {
-	proc := tests.GoExecuteT(t, cmdStr)
-
-	for _, write := range writes {
-		_, err := proc.StdinPipe.Write([]byte(write + "\n"))
-		require.NoError(t, err)
-	}
-	stdout, stderr, err := proc.ReadAll()
-	if err != nil {
-		fmt.Println("Err on proc.ReadAll()", err, cmdStr)
-	}
-	// Log output.
-	if len(stdout) > 0 {
-		t.Log("Stdout:", cmn.Green(string(stdout)))
-	}
-	if len(stderr) > 0 {
-		t.Log("Stderr:", cmn.Red(string(stderr)))
-	}
-
-	proc.Wait()
-	return proc.ExitState.Success(), string(stdout), string(stderr)
-}
-
-func executeInit(t *testing.T, cmdStr string) (chainID string) {
-	_, stderr := tests.ExecuteT(t, cmdStr, app.DefaultKeyPass)
-
-	var initRes map[string]json.RawMessage
-	err := json.Unmarshal([]byte(stderr), &initRes)
-	require.NoError(t, err)
-
-	err = json.Unmarshal(initRes["chain_id"], &chainID)
-	require.NoError(t, err)
-
-	return
-}
-
-func executeGetAddrPK(t *testing.T, cmdStr string) (sdk.AccAddress, crypto.PubKey) {
-	out, _ := tests.ExecuteT(t, cmdStr, "")
-	var ko keys.KeyOutput
-	keys.UnmarshalJSON([]byte(out), &ko)
-
-	pk, err := sdk.GetAccPubKeyBech32(ko.PubKey)
-	require.NoError(t, err)
-
-	accAddr, err := sdk.AccAddressFromBech32(ko.Address)
-	require.NoError(t, err)
-
-	return accAddr, pk
-}
-
-func executeGetAccount(t *testing.T, cmdStr string) auth.BaseAccount {
-	out, _ := tests.ExecuteT(t, cmdStr, "")
-	var initRes map[string]json.RawMessage
-	err := json.Unmarshal([]byte(out), &initRes)
-	require.NoError(t, err, "out %v, err %v", out, err)
-	value := initRes["value"]
-	var acc auth.BaseAccount
-	cdc := codec.New()
-	codec.RegisterCrypto(cdc)
-	err = cdc.UnmarshalJSON(value, &acc)
-	require.NoError(t, err, "value %v, err %v", string(value), err)
-	return acc
-}
-
-//___________________________________________________________________________________
-// txs
-
-func executeGetTxs(t *testing.T, cmdStr string) []tx.Info {
-	out, _ := tests.ExecuteT(t, cmdStr, "")
-	var txs []tx.Info
-	cdc := app.MakeCodec()
-	err := cdc.UnmarshalJSON([]byte(out), &txs)
-	require.NoError(t, err, "out %v\n, err %v", out, err)
-	return txs
-}
-
-//___________________________________________________________________________________
-// stake
-
-func executeGetValidator(t *testing.T, cmdStr string) stake.Validator {
-	out, _ := tests.ExecuteT(t, cmdStr, "")
-	var validator stake.Validator
-	cdc := app.MakeCodec()
-	err := cdc.UnmarshalJSON([]byte(out), &validator)
-	require.NoError(t, err, "out %v\n, err %v", out, err)
-	return validator
-}
-
-func executeGetValidatorUnbondingDelegations(t *testing.T, cmdStr string) []stake.UnbondingDelegation {
-	out, _ := tests.ExecuteT(t, cmdStr, "")
-	var ubds []stake.UnbondingDelegation
-	cdc := app.MakeCodec()
-	err := cdc.UnmarshalJSON([]byte(out), &ubds)
-	require.NoError(t, err, "out %v\n, err %v", out, err)
-	return ubds
-}
-
-func executeGetValidatorRedelegations(t *testing.T, cmdStr string) []stake.Redelegation {
-	out, _ := tests.ExecuteT(t, cmdStr, "")
-	var reds []stake.Redelegation
-	cdc := app.MakeCodec()
-	err := cdc.UnmarshalJSON([]byte(out), &reds)
-	require.NoError(t, err, "out %v\n, err %v", out, err)
-	return reds
-}
-
-func executeGetValidatorDelegations(t *testing.T, cmdStr string) []stake.Delegation {
-	out, _ := tests.ExecuteT(t, cmdStr, "")
-	var delegations []stake.Delegation
-	cdc := app.MakeCodec()
-	err := cdc.UnmarshalJSON([]byte(out), &delegations)
-	require.NoError(t, err, "out %v\n, err %v", out, err)
-	return delegations
-}
-
-func executeGetPool(t *testing.T, cmdStr string) stake.Pool {
-	out, _ := tests.ExecuteT(t, cmdStr, "")
-	var pool stake.Pool
-	cdc := app.MakeCodec()
-	err := cdc.UnmarshalJSON([]byte(out), &pool)
-	require.NoError(t, err, "out %v\n, err %v", out, err)
-	return pool
-}
-
-func executeGetParams(t *testing.T, cmdStr string) stake.Params {
-	out, _ := tests.ExecuteT(t, cmdStr, "")
-	var params stake.Params
-	cdc := app.MakeCodec()
-	err := cdc.UnmarshalJSON([]byte(out), &params)
-	require.NoError(t, err, "out %v\n, err %v", out, err)
-	return params
-}
-
-//___________________________________________________________________________________
-// gov
-
-func executeGetDepositParam(t *testing.T, cmdStr string) gov.DepositParams {
-	out, _ := tests.ExecuteT(t, cmdStr, "")
-	var depositParam gov.DepositParams
-	cdc := app.MakeCodec()
-	err := cdc.UnmarshalJSON([]byte(out), &depositParam)
-	require.NoError(t, err, "out %v\n, err %v", out, err)
-	return depositParam
-}
-
-func executeGetVotingParam(t *testing.T, cmdStr string) gov.VotingParams {
-	out, _ := tests.ExecuteT(t, cmdStr, "")
-	var votingParam gov.VotingParams
-	cdc := app.MakeCodec()
-	err := cdc.UnmarshalJSON([]byte(out), &votingParam)
-	require.NoError(t, err, "out %v\n, err %v", out, err)
-	return votingParam
-}
-
-func executeGetTallyingParam(t *testing.T, cmdStr string) gov.TallyParams {
-	out, _ := tests.ExecuteT(t, cmdStr, "")
-	var tallyingParam gov.TallyParams
-	cdc := app.MakeCodec()
-	err := cdc.UnmarshalJSON([]byte(out), &tallyingParam)
-	require.NoError(t, err, "out %v\n, err %v", out, err)
-	return tallyingParam
-}
-
-func executeGetProposal(t *testing.T, cmdStr string) gov.Proposal {
-	out, _ := tests.ExecuteT(t, cmdStr, "")
-	var proposal gov.Proposal
-	cdc := app.MakeCodec()
-	err := cdc.UnmarshalJSON([]byte(out), &proposal)
-	require.NoError(t, err, "out %v\n, err %v", out, err)
-	return proposal
-}
-
-func executeGetVote(t *testing.T, cmdStr string) gov.Vote {
-	out, _ := tests.ExecuteT(t, cmdStr, "")
-	var vote gov.Vote
-	cdc := app.MakeCodec()
-	err := cdc.UnmarshalJSON([]byte(out), &vote)
-	require.NoError(t, err, "out %v\n, err %v", out, err)
-	return vote
-}
-
-func executeGetVotes(t *testing.T, cmdStr string) []gov.Vote {
-	out, _ := tests.ExecuteT(t, cmdStr, "")
-	var votes []gov.Vote
-	cdc := app.MakeCodec()
-	err := cdc.UnmarshalJSON([]byte(out), &votes)
-	require.NoError(t, err, "out %v\n, err %v", out, err)
-	return votes
-}
-
-func executeGetDeposit(t *testing.T, cmdStr string) gov.Deposit {
-	out, _ := tests.ExecuteT(t, cmdStr, "")
-	var deposit gov.Deposit
-	cdc := app.MakeCodec()
-	err := cdc.UnmarshalJSON([]byte(out), &deposit)
-	require.NoError(t, err, "out %v\n, err %v", out, err)
-	return deposit
-}
-
-func executeGetDeposits(t *testing.T, cmdStr string) []gov.Deposit {
-	out, _ := tests.ExecuteT(t, cmdStr, "")
-	var deposits []gov.Deposit
-	cdc := app.MakeCodec()
-	err := cdc.UnmarshalJSON([]byte(out), &deposits)
-	require.NoError(t, err, "out %v\n, err %v", out, err)
-	return deposits
-}
->>>>>>> d32e4a9f
 
 	// Cleanup on success
 	f.CleanupDirs()
